--- conflicted
+++ resolved
@@ -21,12 +21,8 @@
   randomDelay?: number;
   dropProb?: number;
   duplProb?: number;
-<<<<<<< HEAD
   charFlipProb?: number;
 } = { seed: 0, steps: 100, randomDelay: 0, dropProb: 0, duplProb: 0, charFlipProb: 0 };
-=======
-} = { seed: 0, steps: 200, randomDelay: 0, dropProb: 0, duplProb: 0 };
->>>>>>> 5f113c05
 
 // Run Simulation
 
