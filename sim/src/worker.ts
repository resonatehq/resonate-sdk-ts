--- conflicted
+++ resolved
@@ -111,18 +111,13 @@
     public readonly gaddr: string,
   ) {
     super(iaddr, gaddr);
-<<<<<<< HEAD
-    this.network = new SimulatedNetwork(anycast(gaddr, iaddr), unicast("server"));
+    this.network = new SimulatedNetwork(prng, { charFlipProb }, anycast(gaddr, iaddr), unicast("server"));
     this.resonate = new ResonateInner(this.network, {
       pid: iaddr,
       group: gaddr,
       ttl: 5000,
       heartbeat: new NoHeartbeat(),
     });
-=======
-    this.network = new SimulatedNetwork(prng, { charFlipProb }, anycast(gaddr, iaddr), unicast("server"));
-    this.resonate = new ResonateInner(this.network, { pid: iaddr, group: gaddr, ttl: 5000 });
->>>>>>> 4a9a37ea
   }
 
   tick(time: number, messages: Message<ResponseMsg | RecvMsg>[]): Message<RequestMsg>[] {
