import { Opts } from "./core/opts";
import { IPromiseStore } from "./core/store";
import { DurablePromise, isPendingPromise, isResolvedPromise } from "./core/promise";
import { ExponentialRetry } from "./core/retries/exponential";
import { IBucket } from "./core/bucket";
import { Bucket } from "./core/buckets/bucket";
import { LocalPromiseStore } from "./core/stores/local";
import { RemotePromiseStore } from "./core/stores/remote";
import { ILogger, ITrace } from "./core/logger";
import { Logger } from "./core/loggers/logger";
import { JSONEncoder } from "./core/encoders/json";
<<<<<<< HEAD
import { ErrorEncoder } from "./core/encoders/error";
import { ErrorCodes, ResonateError } from "./core/error";
import { IPromiseStorage, IScheduleStorage } from "./core/storage";
import { MemoryStorage } from "./core/storages/memory";
=======
import { ResonateError } from "./core/error";
import { IStorage } from "./core/storage";
import { ILock } from "./core/lock";
import { LocalLock } from "./core/locks/local";
import { ICache } from "./core/cache";
import { Cache } from "./core/caches/cache";
>>>>>>> e88f1f34

// Types

type F<A extends any[], R> = (c: Context, ...a: A) => R;
type G<A extends any[], R> = (c: Context, ...a: A) => Generator<Promise<any>, R, any>;

type DurableFunction<A extends any[], R> = G<A, R> | F<A, R>;

type Invocation<A extends any[], R> = AInvocation<A, R> | GInvocation<A, R>;

function isF<A extends any[], R>(f: unknown): f is F<A, R> {
  return (
    typeof f === "function" &&
    (f.constructor.name === "Function" || f.constructor.name === "AsyncFunction" || f.constructor.name === "")
  );
}

function isG<A extends any[], R>(g: unknown): g is G<A, R> {
  return typeof g === "function" && g.constructor.name === "GeneratorFunction";
}

// Resonate

type ResonateOpts = {
  url: string;
  pid: string;
  namespace: string;
  seperator: string;
  store: IPromiseStore;
<<<<<<< HEAD
  storage: IPromiseStorage;
  logger: ILogger;
  timeout: number;
  retry: () => IRetry;
=======
  storage: IStorage;
>>>>>>> e88f1f34
  bucket: IBucket;
  lock: ILock;
  logger: ILogger;
};

export class Resonate {
  private functions: Record<string, { func: DurableFunction<any, any>; opts: Opts }> = {};

  private cache: ICache<Promise<any>> = new Cache();

  private stores: Record<string, IPromiseStore> = {};

  private buckets: Record<string, IBucket> = {};

  private locks: Record<string, ILock> = {};

  readonly logger: ILogger;

  readonly pid: string;

  readonly namespace: string;

  readonly seperator: string;

  /**
   * Instantiate a new Resonate instance.
   *
   * @param opts.url optional url of a DurablePromiseStore, if not provided a VolatilePromiseStore will be used
   * @param opts.logger optional logger, defaults to a the default Logger
   * @param opts.timeout optional timeout for function invocations, defaults to 10000ms
   * @param opts.retry optional retry policy constructor, defaults to Retry.atLeastOnce()
   * @param opts.bucket optional default bucket, defaults to "default"
   * @param opts.encoder optional default encoder, defaults to "default"
   */
  constructor({
    url,
    pid = randomId(),
    namespace = "",
    seperator = "/",
    store,
    storage,
    logger = new Logger(),
    bucket = new Bucket(),
    lock = new LocalLock(),
  }: Partial<ResonateOpts> = {}) {
    this.pid = pid;
    this.namespace = namespace;
    this.seperator = seperator;

    this.logger = logger;

    // store
    let defaultStore: IPromiseStore;
    if (store) {
      defaultStore = store;
    } else if (storage) {
      defaultStore = new LocalPromiseStore(storage);
    } else {
      defaultStore = url ? new RemotePromiseStore(url, logger) : new LocalPromiseStore();
    }

    this.addStore("default", defaultStore);
    this.addBucket("default", bucket);
    this.addLock("default", lock);
  }

  /**
   * Add a store.
   *
   * @param name
   * @param store
   */
  addStore(name: string, store: IPromiseStore) {
    this.stores[name] = store;
  }

  /**
   * Get a store by name.
   *
   * @param name
   * @returns instance of IPromiseStore
   */
  store(name: string): IPromiseStore {
    return this.stores[name];
  }

  /**
   * Add a bucket.
   *
   * @param name
   * @param bucket
   */
  addBucket(name: string, bucket: IBucket) {
    this.buckets[name] = bucket;
  }

  /**
   * Get a bucket by name.
   *
   * @param name
   * @returns instance of IBucket
   */
  bucket(name: string): IBucket {
    return this.buckets[name];
  }

  /**
   * Add a lock store.
   *
   * @param name
   * @param lock
   */
  addLock(name: string, lock: ILock) {
    this.locks[name] = lock;
  }

  /**
   * Get a lock store by name.
   *
   * @param name
   * @returns instance of IBucket
   */
  lock(name: string): ILock {
    return this.locks[name];
  }

  /**
   * Register a function with Resonate. Registered functions can be invoked with {@link run}, or by the returned function.
   *
   * @param name
   * @param func
   * @returns Resonate function
   */
  register<A extends any[], R>(
    name: string,
    func: DurableFunction<A, R>,
    opts: Partial<Opts> = {},
  ): (id: string, ...args: A) => Promise<R> {
    if (name in this.functions) {
      throw new Error(`Function ${name} already registered`);
    }

    this.functions[name] = {
      // the function
      func: func,

      // default opts
      opts: {
        timeout: 10000,
        store: "default",
        bucket: "default",
        lock: "default",
        retry: ExponentialRetry.atLeastOnce(),
        encoder: new JSONEncoder(),
        eid: randomId(),
        ...opts,
      },
    };

    return (id: string, ...args: A): Promise<R> => {
      return this.run(name, id, ...args);
    };
  }

  /**
   * Register a module with Resonate. Registered module functions can be invoked with run.
   *
   * @param module
   */
  registerModule(module: Record<string, DurableFunction<any, any>>) {
    for (const key in module) {
      this.register(key, module[key]);
    }
  }

  /**
   * Invoke a Resonate function.
   *
   * @param name the name of the registered function
   * @param id a unique identifier for the invocation
   * @param args arguments to pass to the function, optionally followed by Resonate {@link Opts}
   * @returns a promise that resolves to the return value of the function
   */
  run<R>(name: string, id: string, ...argsAndOpts: any[]): Promise<R> {
    if (!(name in this.functions)) {
      throw new Error(`Function ${name} not registered`);
    }

    const { func, opts: defaults } = this.functions[name];
    const { args, opts } = split(func, argsAndOpts, defaults);

    id = this.id(this.namespace, name, opts.id ?? id);
    const idempotencyKey = opts.idempotencyKey ?? id;

    const lock = this.lock(opts.lock);

    if (!this.cache.has(id)) {
      const promise = new Promise(async (resolve, reject) => {
        // lock
        while (!lock.tryAcquire(id, this.pid, opts.eid)) {
          // sleep
          await new Promise((r) => setTimeout(r, 1000));
        }

        const context = new ResonateContext(this, name, id, idempotencyKey, opts);

        try {
          resolve(await context.execute(func, args));
        } catch (e) {
          reject(e);
        } finally {
          lock.release(id, opts.eid);
        }
      });

      this.cache.set(id, promise);
    }

    return this.cache.get(id);
  }

  /**
   * Get a promise from the store
   * @param id
   * @param store
   * @returns a durable promise
   */
  get(id: string, store: string = "default"): Promise<DurablePromise> {
    return this.store(store).get(id);
  }

  async start(store: string = "default") {
    setTimeout(() => this.start(store), 1000);

    const encoder = new JSONEncoder();

    const search = this.store(store).search(this.id(this.namespace, "*"), "pending", {
      "resonate:invocation": "true",
    });

    for await (const promises of search) {
      for (const promise of promises) {
        const { func, args } = encoder.decode(promise.value.data) as { func: string; args: any[] };

        try {
          this.run(func, promise.id, ...args, {
            id: promise.id,
            idempotencyKey: promise.idempotencyKeyForCreate,
          });
        } catch (e: unknown) {
          this.logger.warn(`Function ${func} with id ${promise.id} failed on the recovery path`, e);
        }
      }
    }
  }

  id(...parts: string[]): string {
    return parts.filter((p) => p !== "").join(this.seperator);
  }
}

// Context

export interface Context {
  /**
   * The unique identifier of the context.
   */
  readonly id: string;

  /**
   * The idempotency key of the context, defaults to the id.
   */
  readonly idempotencyKey: string;

  /**
   * The absolute time the context will expire.
   */
  readonly timeout: number;

  /**
   * The time the context was created.
   */
  readonly created: number;

  /**
   * The count of all durable function calls made by from the context.
   */
  readonly counter: number;

  /**
   * The current attempt of the context.
   */
  readonly attempt: number;

  /**
   * Indicates whether or not this context has been killed.
   */
  readonly killed: boolean;

  /**
   * Indicates whether or not this context has been canceled.
   */
  readonly canceled: boolean;

  /**
   * A reference to the parent context. If undefined, this is the root context.
   */
  readonly parent?: Context;

  /**
   * A reference to all child contexts.
   */
  readonly children: Context[];

  /**
   * Invoke a function durably.
   *
   * @param func the function to invoke
   * @param args arguments to pass to the function, optionally followed by Resonate {@link Opts}
   * @returns a promise that resolves to the return value of the function
   */
  run<A extends any[], R>(func: DurableFunction<A, R>, ...args: A): Promise<R>;
  run<A extends any[], R>(func: DurableFunction<A, R>, ...args: [...A, Partial<Opts>]): Promise<R>;
  run<R>(func: string, args: any): Promise<R>;
  run<R>(func: string, args: any, opts: Partial<Opts>): Promise<R>;
  run<A extends any[], R>(func: DurableFunction<A, R> | string, ...args: [...A, Partial<Opts>?]): Promise<R>;
}

class ResonateContext implements Context {
  readonly created: number = Date.now();

  counter: number = 0;

  attempt: number = 0;

  killed: boolean = false;

  canceled: boolean = false;

  parent?: ResonateContext;

  children: ResonateContext[] = [];

  private reject?: (e: unknown) => void;

  private traces: ITrace[] = [];

  private store: IPromiseStore;

  private bucket: IBucket;

  constructor(
    private readonly resonate: Resonate,
    public readonly name: string,
    public readonly id: string,
    public readonly idempotencyKey: string,
    public readonly opts: Opts,
  ) {
    this.store = resonate.store(opts.store);
    this.bucket = resonate.bucket(opts.bucket);
  }

  get timeout(): number {
    return Math.min(this.created + this.opts.timeout, this.parent?.timeout ?? Infinity);
  }

  startTrace(id: string, i: number = this.traces.length - 1): ITrace {
    const trace = this.traces[i]?.start(id) ?? this.parent?.startTrace(id, 0) ?? this.resonate.logger.startTrace(id);
    this.traces.unshift(trace);

    return trace;
  }

  private addChild(context: ResonateContext) {
    context.parent = this;
    this.children.push(context);
  }

  get isRoot(): boolean {
    return this.parent === undefined;
  }

  run<A extends any[], R>(func: DurableFunction<A, R>, ...args: A): Promise<R>;
  run<A extends any[], R>(func: DurableFunction<A, R>, ...args: [...A, Partial<Opts>]): Promise<R>;
  run<R>(func: string, args: any): Promise<R>;
  run<R>(func: string, args: any, opts: Partial<Opts>): Promise<R>;
  run<A extends any[], R>(func: DurableFunction<A, R> | string, ...argsAndOpts: [...A, Partial<Opts>?]): Promise<R> {
    const { args, opts } = split(func, argsAndOpts, this.opts);

    const id = opts.id ?? this.resonate.id(this.id, `${this.counter++}`);
    const idempotencyKey = opts.idempotencyKey ?? id;
    const name = typeof func === "string" ? func : func.name;

    const context = new ResonateContext(this.resonate, name, id, idempotencyKey, opts);
    this.addChild(context);

    return context.execute(func, args);
  }

  execute<A extends any[], R>(func: DurableFunction<A, R> | string, args: A): Promise<R> {
    return new Promise(async (resolve, reject) => {
      // set reject for cancel
      this.reject = reject;

      // generator
      let generator: AsyncGenerator<DurablePromise, DurablePromise, DurablePromise>;

      if (typeof func === "string") {
        generator = this.remoteExecution(func, args[0]);
      } else if (isF<A, R>(func)) {
        generator = this.localExecution(this.name, args, new AInvocation(func, this.bucket));
      } else if (isG<A, R>(func)) {
        generator = this.localExecution(this.name, args, new GInvocation(func, this.bucket));
      } else {
        throw new Error("Invalid function");
      }

      // trace
      const trace = this.startTrace(this.id);

      // invoke
      try {
        let r = await generator.next();
        while (!r.done) {
          r = await generator.next(r.value);
        }

        const promise = r.value;

        if (isPendingPromise(promise)) {
          throw new Error("Invalid state");
        } else if (isResolvedPromise(promise)) {
          resolve(this.opts.encoder.decode(promise.value.data) as R);
        } else {
          reject(this.opts.encoder.decode(promise.value.data));
        }
      } catch (e: unknown) {
        // kill the promise when an error is thrown
        // note that this is not the same as a failed function invocation
        // which will return a promise
        this.kill(ResonateError.fromError(e));
      } finally {
        trace.end();
      }
    });
  }

  private async *localExecution<A extends any[], R>(
    func: string,
    args: A,
    invocation: Invocation<A, R>,
  ): AsyncGenerator<DurablePromise, DurablePromise, DurablePromise> {
    const data = this.isRoot ? this.opts.encoder.encode({ func, args }) : undefined;
    const tags = this.isRoot ? { "resonate:invocation": "true" } : undefined;

    // create durable promise
    const promise = yield this.store.create(this.id, this.idempotencyKey, false, undefined, data, this.timeout, tags);

    if (isPendingPromise(promise)) {
      try {
        // TODO
        // decode the arguments from the promise
        // if root context, this normalizes the information across
        // the initial invocation and the recovery path

        // invoke function
        const r = await this.withRetry((delay) => invocation.invoke(this, args, delay));

        // encode value
        const data = this.opts.encoder.encode(r);

        // resolve durable promise
        return yield this.store.resolve(this.id, this.idempotencyKey, false, undefined, data);
      } catch (e: unknown) {
        // encode error
        const data = this.opts.encoder.encode(e);

        // reject durable promise
        return yield this.store.reject(this.id, this.idempotencyKey, false, undefined, data);
      }
    }

    return promise;
  }

  private async *remoteExecution(
    func: string,
    args: any,
  ): AsyncGenerator<DurablePromise, DurablePromise, DurablePromise> {
    const data = this.opts.encoder.encode(args);

    // create durable promise
    let promise = yield this.store.create(func, this.idempotencyKey, false, undefined, data, this.timeout, undefined);

    while (isPendingPromise(promise)) {
      await new Promise((resolve) => setTimeout(resolve, 1000));

      try {
        promise = await this.store.get(func);
      } catch (e: unknown) {
        // TODO
      }
    }

    return promise;
  }

  private async withRetry<T>(retriable: (d?: number) => Promise<T>): Promise<T> {
    let error;

    for (const delay of this.opts.retry.iterator(this)) {
      const trace = this.startTrace(`${this.id}:${this.attempt}`);

      try {
        return await retriable(delay);
      } catch (e: unknown) {
        error = e;

        this.attempt++;
        this.counter = 0;
      } finally {
        trace.end();
      }
    }

    throw error;
  }

  private kill(e: ResonateError) {
    this.killed = true;

    if (this.parent) {
      this.parent.kill(e);
    } else {
      // when we reach the root context, we can reject
      this.reject?.(e);
    }
  }

  private cancel() {
    for (const child of this.children) {
      child.cancel();
    }

    // TODO: store.cancel

    this.canceled = true;
  }
}

// Invocations

class AInvocation<A extends any[], R> {
  constructor(
    private func: F<A, R>,
    private bucket: IBucket,
  ) {}

  async invoke(ctx: Context, args: A, delay?: number): Promise<R> {
    return await this.bucket.schedule(() => this.func(ctx, ...args), delay);
  }
}

class GInvocation<A extends any[], R> {
  constructor(
    private func: G<A, R>,
    private bucket: IBucket,
  ) {}

  async invoke(ctx: Context, args: A, delay?: number): Promise<R> {
    const generator = this.func(ctx, ...args);

    let lastValue: any;
    let lastError: unknown;

    let g = await this.bucket.schedule(() => generator.next(), delay);

    while (!g.done) {
      try {
        lastValue = await g.value;
      } catch (e: unknown) {
        lastError = e;
      }

      let next: () => IteratorResult<Promise<any>, R>;
      if (lastError) {
        next = () => generator.throw(lastError);
      } else {
        next = () => generator.next(lastValue);
      }

      g = await this.bucket.schedule(next);
    }

    return await g.value;
  }
}

// Utils

function split<A extends any[], R>(
  func: DurableFunction<A, R> | string,
  args: [...A, Partial<Opts>?],
  defaults: Opts,
): { args: A; opts: Opts } {
  const len = typeof func === "string" ? 1 : func.length - 1;
  const opts = args.length > len ? { ...defaults, ...args.pop() } : defaults;

  return { args: args as unknown as A, opts: opts };
}

function randomId(): string {
  return Math.floor(Math.random() * Number.MAX_SAFE_INTEGER).toString(16);
}<|MERGE_RESOLUTION|>--- conflicted
+++ resolved
@@ -9,19 +9,12 @@
 import { ILogger, ITrace } from "./core/logger";
 import { Logger } from "./core/loggers/logger";
 import { JSONEncoder } from "./core/encoders/json";
-<<<<<<< HEAD
-import { ErrorEncoder } from "./core/encoders/error";
-import { ErrorCodes, ResonateError } from "./core/error";
-import { IPromiseStorage, IScheduleStorage } from "./core/storage";
-import { MemoryStorage } from "./core/storages/memory";
-=======
+import { IPromiseStorage } from "./core/storage";
 import { ResonateError } from "./core/error";
-import { IStorage } from "./core/storage";
 import { ILock } from "./core/lock";
 import { LocalLock } from "./core/locks/local";
 import { ICache } from "./core/cache";
 import { Cache } from "./core/caches/cache";
->>>>>>> e88f1f34
 
 // Types
 
@@ -51,14 +44,7 @@
   namespace: string;
   seperator: string;
   store: IPromiseStore;
-<<<<<<< HEAD
   storage: IPromiseStorage;
-  logger: ILogger;
-  timeout: number;
-  retry: () => IRetry;
-=======
-  storage: IStorage;
->>>>>>> e88f1f34
   bucket: IBucket;
   lock: ILock;
   logger: ILogger;
