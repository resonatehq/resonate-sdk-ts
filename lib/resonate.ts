import { Opts, isPartialOpts } from "./core/opts";
import { IPromiseStore } from "./core/store";
import { DurablePromise, isPendingPromise, isResolvedPromise } from "./core/promise";
import { IRetry } from "./core/retry";
import { ExponentialRetry } from "./core/retries/exponential";
import { IBucket } from "./core/bucket";
import { Bucket } from "./core/buckets/bucket";
import { LocalPromiseStore } from "./core/stores/local";
import { RemotePromiseStore } from "./core/stores/remote";
import { ILogger, ITrace } from "./core/logger";
import { Logger } from "./core/loggers/logger";
import { IEncoder } from "./core/encoder";
import { DataEncoder } from "./core/encoders/data";
import { JSONEncoder } from "./core/encoders/json";
import { ErrorEncoder } from "./core/encoders/error";
import { ErrorCodes, ResonateError } from "./core/error";
import { IStorage } from "./core/storage";

// Types

type F<A extends any[], R> = (c: Context, ...a: A) => R;
type G<A extends any[], R> = (c: Context, ...a: A) => Generator<Promise<any>, R, any>;

type DurableFunction<A extends any[], R> = G<A, R> | F<A, R>;
type Invocation<A extends any[], R> = LInvocation<A, R> | RInvocation<A, R> | AInvocation<A, R> | GInvocation<A, R>;

type WithOpts<A extends any[]> = [...A, Partial<Opts>?];

function isF<A extends any[], R>(f: unknown): f is F<A, R> {
  return (
    typeof f === "function" &&
    (f.constructor.name === "Function" || f.constructor.name === "AsyncFunction" || f.constructor.name === "")
  );
}

function isG<A extends any[], R>(g: unknown): g is G<A, R> {
  return typeof g === "function" && g.constructor.name === "GeneratorFunction";
}

// Resonate

type ResonateOpts = {
  url: string;
<<<<<<< HEAD
  namespace: string;
  seperator: string;
=======
  promiseStore: IPromiseStore;
  storage: IStorage;
>>>>>>> 2b5296f3
  logger: ILogger;
  timeout: number;
  retry: () => IRetry;
  bucket: IBucket;
  encoder: IEncoder<any, string>;
};

export class Resonate {
  private functions: Record<string, DurableFunction<any, any>> = {};

  private stores: Record<string, IPromiseStore> = {};

  private buckets: Record<string, IBucket> = {};

  readonly logger: ILogger;

  readonly defaults: Partial<Opts>;

  readonly defaultRetry: () => IRetry;

  readonly paramEncoder: DataEncoder;

  readonly valueEncoder: DataEncoder;

  readonly errorEncoder: DataEncoder;

  readonly namespace: string;

  readonly seperator: string;

  readonly locks: Record<string, boolean> = {};

  // TODO
  // readonly processes: { promise : Promise<any>, context: Context }[] = [];

  /**
   * Instantiate a new Resonate instance.
   *
   * @param opts.url optional url of a DurablePromiseStore, if not provided a VolatilePromiseStore will be used
   * @param opts.logger optional logger, defaults to a the default Logger
   * @param opts.timeout optional timeout for function invocations, defaults to 10000ms
   * @param opts.retry optional retry policy constructor, defaults to Retry.atLeastOnce()
   * @param opts.bucket optional default bucket, defaults to "default"
   * @param opts.encoder optional default encoder, defaults to "default"
   */
  constructor({
    url,
<<<<<<< HEAD
    namespace = "",
    seperator = "/",
=======
    promiseStore,
    storage,
>>>>>>> 2b5296f3
    logger = new Logger(),
    timeout = 10000,
    retry = () => ExponentialRetry.atLeastOnce(),
    bucket = new Bucket(),
    encoder = new JSONEncoder(),
  }: Partial<ResonateOpts> = {}) {
    this.namespace = namespace;
    this.seperator = seperator;

    this.logger = logger;
    this.defaultRetry = retry;

    this.paramEncoder = new DataEncoder(encoder);
    this.valueEncoder = new DataEncoder(encoder);
    this.errorEncoder = new DataEncoder(encoder, new ErrorEncoder());

    this.addStore("default", url ? new RemotePromiseStore(url, logger) : new LocalPromiseStore());
    this.addBucket("default", bucket);

    this.defaults = {
      timeout: timeout,
      store: "default",
      bucket: "default",
    };

    // store
    let defaultStore: IPromiseStore;
    if (promiseStore) {
      defaultStore = promiseStore;
    } else if (storage) {
      defaultStore = new LocalPromiseStore(storage);
    } else {
      defaultStore = url ? new RemotePromiseStore(url, logger) : new LocalPromiseStore();
    }

    this.addStore("default", defaultStore);
  }

  /**
   * Add a store.
   *
   * @param name
   * @param store
   */
  addStore(name: string, store: IPromiseStore) {
    this.stores[name] = store;
  }

  /**
   * Get a store by name.
   *
   * @param name
   * @returns instance of IPromiseStore
   */
  store(name: string): IPromiseStore {
    return this.stores[name];
  }

  /**
   * Add a bucket.
   *
   * @param name
   * @param bucket
   */
  addBucket(name: string, bucket: IBucket) {
    this.buckets[name] = bucket;
  }

  /**
   * Get a bucket by name.
   *
   * @param name
   * @returns instance of IBucket
   */
  bucket(name: string): IBucket {
    return this.buckets[name];
  }

  /**
   * Add a param encoder. Param encoders are used to encode and decode params pass to Resonate functions.
   *
   * @param encoder
   */
  addParamEncoder(encoder: IEncoder<any, string>) {
    this.paramEncoder.add(encoder);
  }

  /**
   * Add a value encoder. Value encoders are used to encode and decode values returned from Resonate functions.
   *
   * @param encoder
   */
  addValueEncoder(encoder: IEncoder<any, string>) {
    this.valueEncoder.add(encoder);
  }

  /**
   * Add an error encoder. Error encoders are used to encode and decode errors thrown by Resonate functions.
   *
   * @param encoder
   */
  addErrorEncoder(encoder: IEncoder<any, string>) {
    this.errorEncoder.add(encoder);
  }

  /**
   * Register a function with Resonate. Registered functions can be invoked with {@link run}, or by the returned function.
   *
   * @param name
   * @param func
   * @returns Resonate function
   */
  register<A extends any[], R>(
    name: string,
    func: DurableFunction<A, R>,
  ): (id: string, ...args: WithOpts<A>) => Promise<R> {
    if (name in this.functions) {
      throw new Error(`Function ${name} already registered`);
    }

    this.functions[name] = func;
    return (id: string, ...args: WithOpts<A>): Promise<R> => {
      return this.run(name, id, ...args);
    };
  }

  /**
   * Register a module with Resonate. Registered module functions can be invoked with run.
   *
   * @param module
   */
  registerModule(module: Record<string, DurableFunction<any, any>>) {
    for (const key in module) {
      this.functions[key] = module[key];
    }
  }

  /**
   * Invoke a Resonate function.
   *
   * @param name the name of the registered function
   * @param id a unique identifier for the invocation
   * @param args arguments to pass to the function, optionally followed by Resonate {@link Opts}
   * @returns a promise that resolves to the return value of the function
   */
  run<R>(name: string, id: string, ...argsWithOpts: WithOpts<any[]>): Promise<R> {
    if (!(name in this.functions)) {
      throw new Error(`Function ${name} not registered`);
    }

    const _id = this.createId(this.namespace, name, id);

    if (!this.acquireLock(_id)) {
      throw new Error(`Function ${name} already running with id ${_id}`);
    }

    const [args, opts] = splitArgs(argsWithOpts);

    const context = new ResonateContext(this, name, {
      id: _id,
      idempotencyKey: _id,
      timeout: 10000,
      store: "default",
      bucket: "default",
      retry: this.defaultRetry(),
      ...this.defaults,
      ...opts,
    });

    const run = context.execute(this.functions[name], args);

    // TODO
    return run.finally(() => {
      this.releaseLock(_id);
    });
  }

  /**
   * Get a promise from the store
   * @param id
   * @param store
   * @returns a durable promise
   */
  get(id: string, store: string = "default"): Promise<DurablePromise> {
    return this.store(store).get(id);
  }

  async start(store: string = "default") {
    setTimeout(() => this.start(store), 1000);

    const search = this.store(store).search(this.createId(this.namespace, "*"), "pending", {
      "resonate:invocation": "true",
    });

    for await (const promises of search) {
      for (const promise of promises) {
        const { func, args } = decode<{ func: string; args: any[] }>(promise.param, this.paramEncoder);
        try {
          this.run(func, promise.id, ...args, {
            id: promise.id,
            idempotencyKey: promise.idempotencyKeyForCreate,
          });
        } catch (e: unknown) {
          this.logger.warn(`Function ${func} with id ${promise.id} failed on the recovery path`, e);
        }
      }
    }
  }

  createId(...parts: string[]): string {
    return parts.filter((p) => p !== "").join(this.seperator);
  }

  private acquireLock(id: string): boolean {
    if (this.locks[id]) {
      return false;
    }

    this.locks[id] = true;
    return true;
  }

  private releaseLock(id: string) {
    this.locks[id] = false;
  }
}

// Context

export interface Context {
  /**
   * The unique identifier of the context.
   */
  readonly id: string;

  /**
   * The idempotency key of the context, defaults to the id.
   */
  readonly idempotencyKey: string;

  /**
   * The absolute time the context will expire.
   */
  readonly timeout: number;

  /**
   * The time the context was created.
   */
  readonly created: number;

  /**
   * The count of all durable function calls made by from the context.
   */
  readonly counter: number;

  /**
   * The current attempt of the context.
   */
  readonly attempt: number;

  /**
   * Indicates whether or not this context has been killed.
   */
  readonly killed: boolean;

  /**
   * Indicates whether or not this context has been canceled.
   */
  readonly canceled: boolean;

  /**
   * A reference to the parent context. If undefined, this is the root context.
   */
  readonly parent?: Context;

  /**
   * A reference to all child contexts.
   */
  readonly children: Context[];

  /**
   * Invoke a function durably.
   *
   * @param func the function to invoke
   * @param args arguments to pass to the function, optionally followed by Resonate {@link Opts}
   * @returns a promise that resolves to the return value of the function
   */
  run<A extends any[], R>(func: DurableFunction<A, R> | string, ...args: WithOpts<A>): Promise<R>;
}

class ResonateContext implements Context {
  readonly created: number = Date.now();

  counter: number = 0;

  attempt: number = 0;

  killed: boolean = false;

  canceled: boolean = false;

  parent?: ResonateContext;

  children: ResonateContext[] = [];

  trace?: ITrace;

  private reject?: (e: unknown) => void;

  constructor(
    public readonly resonate: Resonate,
    private readonly funcName: string,
    public readonly opts: Opts,
  ) {}

  get id(): string {
    return this.opts.id;
  }

  get idempotencyKey(): string {
    return this.opts.idempotencyKey;
  }

  get timeout(): number {
    return Math.min(this.created + this.opts.timeout, this.parent?.timeout ?? Infinity);
  }

  private addChild(context: ResonateContext) {
    context.parent = this;
    this.children.push(context);
  }

  get isRoot(): boolean {
    return this.parent === undefined;
  }

  run<A extends any[], R>(func: DurableFunction<A, R> | string, ...argsWithOpts: WithOpts<A>): Promise<R> {
    const id = this.resonate.createId(this.opts.id, this.counter.toString());
    this.counter++;

    const [args, opts] = splitArgs(argsWithOpts);

    const context = new ResonateContext(this.resonate, typeof func === "string" ? func : func.name, {
      id: id,
      idempotencyKey: id,
      timeout: 10000,
      store: "default",
      bucket: "default",
      retry: this.resonate.defaultRetry(),
      ...this.resonate.defaults,
      ...opts,
    });

    this.addChild(context);

    return context.execute(func, args);
  }

  execute<A extends any[], R>(func: DurableFunction<A, R> | string, args: A): Promise<R> {
    return new Promise(async (resolve, reject) => {
      // set reject for kill/cancel
      this.reject = reject;

      const store = this.resonate.store(this.opts.store);
      const bucket = this.resonate.bucket(this.opts.bucket);

      let invocation: Invocation<A, R>;
      if (typeof func === "string") {
        invocation = new RInvocation(func, args, store, this.opts.retry);
      } else if (isF<A, R>(func)) {
        invocation = new LInvocation(this.funcName, args, store, new AInvocation(func, args, bucket, this.opts.retry));
      } else if (isG<A, R>(func)) {
        invocation = new LInvocation(this.funcName, args, store, new GInvocation(func, args, bucket, this.opts.retry));
      } else {
        throw new Error("Invalid function");
      }

      const trace = this.parent?.trace ? this.parent.trace.start(this.id) : this.resonate.logger.startTrace(this.id);

      // linvocation / rinovcation
      try {
        resolve(await invocation.invoke(this, trace));
      } catch (e: unknown) {
        reject(e);
      } finally {
        trace.end();
      }
    });
  }

  kill(e: ResonateError) {
    this.killed = true;

    if (this.parent) {
      this.parent.kill(e);
    } else {
      // when we reach the root context, we can reject
      this.reject?.(e);
    }
  }

  cancel() {
    for (const child of this.children) {
      child.cancel();
    }

    // TODO: store.cancel

    this.canceled = true;
  }
}

// Invocations

class LInvocation<A extends any[], R> {
  constructor(
    private func: string,
    private args: A,
    private store: IPromiseStore,
    private invocation: Invocation<A, R>,
  ) {}

  async invoke(context: ResonateContext, trace: ITrace): Promise<R> {
    return new Promise(async (resolve, reject) => {
      // create durable promise
      try {
        let headers: Record<string, string> | undefined;
        let data: string | undefined;
        let tags: Record<string, string> | undefined;

        // encode the function and arguments if root context
        // this information will be used to recover the invocation
        // on the recovery path
        if (context.isRoot) {
          ({ headers, data } = encode({ func: this.func, args: this.args }, context.resonate.paramEncoder));
          tags = {
            "resonate:invocation": "true",
          };
        }

        const p = await this.store.create(
          context.id,
          context.idempotencyKey,
          false,
          headers,
          data,
          context.timeout,
          tags,
        );

        if (isPendingPromise(p)) {
          try {
            // TODO
            // decode the arguments from the promise
            // if root context, this normalizes the information across
            // the initial invocation and the recovery path
            // if (context.isRoot) {
            //   const { args } = decode<{ func: string; args: any[] }>(p.param, context.resonate.paramEncoder);
            // }

            // invoke function
            const r = await this.invocation.invoke(context, trace);

            try {
              // encode value
              const { headers, data } = encode(r, context.resonate.valueEncoder);

              // resolve durable promise
              const p = await this.store.resolve(context.id, context.idempotencyKey, false, headers, data);

              if (isResolvedPromise(p)) {
                resolve(decode(p.value, context.resonate.valueEncoder));
                return;
              } else {
                reject(decode(p.value, context.resonate.errorEncoder));
                return;
              }
            } catch (e: unknown) {
              context.kill(ResonateError.fromError(e));
              return;
            }
          } catch (e: unknown) {
            try {
              // encode error
              const { headers, data } = encode(e, context.resonate.errorEncoder);

              // reject durable promise
              const p = await this.store.reject(context.id, context.idempotencyKey, false, headers, data);

              if (isResolvedPromise(p)) {
                resolve(decode(p.value, context.resonate.valueEncoder));
                return;
              } else {
                reject(decode(p.value, context.resonate.errorEncoder));
                return;
              }
            } catch (e: unknown) {
              context.kill(ResonateError.fromError(e));
              return;
            }
          }
        } else if (isResolvedPromise(p)) {
          resolve(decode(p.value, context.resonate.valueEncoder));
          return;
        } else {
          reject(decode(p.value, context.resonate.errorEncoder));
          return;
        }
      } catch (e: unknown) {
        context.kill(ResonateError.fromError(e));
        return;
      }
    });
  }
}

class RInvocation<A extends any[], R> {
  constructor(
    private id: string,
    private args: A,
    private store: IPromiseStore,
    private retry: IRetry,
  ) {}

  async invoke(context: ResonateContext, trace: ITrace): Promise<R> {
    return new Promise(async (resolve, reject) => {
      // create durable promise
      try {
        const { headers, data } = encode(this.args, context.resonate.errorEncoder);

        let p = await this.store.create(
          this.id,
          context.idempotencyKey,
          false,
          headers,
          data,
          context.timeout,
          undefined,
        );

        let r = this.retry.next(context);

        while (!r.done && isPendingPromise(p)) {
          await new Promise((resolve) => setTimeout(resolve, r.delay));

          const t = trace.start(`${context.id}:${context.attempt}`);
          context.attempt++;

          p = await this.store.get(this.id);
          r = this.retry.next(context);

          t.end();
        }

        if (isPendingPromise(p)) {
          context.kill(new ResonateError(ErrorCodes.INVALID_STATE, "Promise not completed"));
          return;
        } else if (isResolvedPromise(p)) {
          resolve(decode(p.value, context.resonate.valueEncoder));
          return;
        } else {
          reject(decode(p.value, context.resonate.errorEncoder));
          return;
        }
      } catch (e: any) {
        context.kill(ResonateError.fromError(e));
        return;
      }
    });
  }
}

class AInvocation<A extends any[], R> {
  constructor(
    private func: F<A, R>,
    private args: A,
    private bucket: IBucket,
    private retry: IRetry,
  ) {}

  invoke(context: ResonateContext, trace: ITrace): Promise<R> {
    return new Promise(async (resolve, reject) => {
      let r = this.retry.next(context);

      while (!r.done) {
        const thunk = () => {
          // set the current trace on the context
          // this will be used to create child traces
          context.trace = trace.start(`${context.id}:${context.attempt}`);
          return this.func(context, ...this.args);
        };

        try {
          resolve(await this.bucket.schedule(thunk, r.delay));
          return;
        } catch (e: unknown) {
          context.counter = 0;
          context.attempt++;
          r = this.retry.next(context);

          if (r.done) {
            reject(e);
            return;
          }
        } finally {
          context.trace?.end();
        }
      }
    });
  }
}

class GInvocation<A extends any[], R> {
  constructor(
    private func: G<A, R>,
    private args: A,
    private bucket: IBucket,
    private retry: IRetry,
  ) {}

  invoke(context: ResonateContext, trace: ITrace): Promise<R> {
    return new Promise(async (resolve, reject) => {
      let r = this.retry.next(context);

      while (!r.done) {
        try {
          const generator = this.func(context, ...this.args);

          let lastValue: any;
          let lastError: unknown;
          const thunk = () => {
            // set the current trace on the context
            // this will be used to create child traces
            context.trace = trace.start(`${context.id}:${context.attempt}`);

            return generator.next();
          };

          let g = await this.bucket.schedule(thunk, r.delay);

          while (!g.done) {
            try {
              lastValue = await g.value;
            } catch (e: unknown) {
              lastError = e;
            }

            let next: () => IteratorResult<Promise<any>, R>;
            if (lastError) {
              next = () => generator.throw(lastError);
            } else {
              next = () => generator.next(lastValue);
            }

            g = await this.bucket.schedule(next);
          }

          resolve(await g.value);
          return;
        } catch (e: unknown) {
          context.counter = 0;
          context.attempt++;
          r = this.retry.next(context);

          if (r.done) {
            reject(e);
            return;
          }
        } finally {
          context.trace?.end();
        }
      }
    });
  }
}

// Utils

// wrap encoder error in ResonateError
function encode<T>(
  value: T,
  encoder: DataEncoder,
): { headers: Record<string, string> | undefined; data: string | undefined } {
  try {
    return encoder.encode(value);
  } catch (e: unknown) {
    throw new ResonateError(ErrorCodes.ENCODER, "Encode error", e);
  }
}

// wrap decoder error in ResonateError
function decode<T>(
  value: { headers: Record<string, string> | undefined; data: string | undefined },
  encoder: DataEncoder,
): T {
  try {
    return encoder.decode(value);
  } catch (e: unknown) {
    throw new ResonateError(ErrorCodes.ENCODER, "Decode error", e);
  }
}

function splitArgs<A extends any[]>(argsWithOpts: WithOpts<A>): [A, Partial<Opts>] {
  let args: A;
  let opts: Partial<Opts>;

  if (argsWithOpts.length > 0) {
    const last = argsWithOpts[argsWithOpts.length - 1];
    if (isPartialOpts(last)) {
      args = argsWithOpts.slice(0, argsWithOpts.length - 1) as A;
      opts = last;
    } else {
      args = argsWithOpts as unknown as A;
      opts = {};
    }
  } else {
    args = argsWithOpts as unknown as A;
    opts = {};
  }

  return [args, opts];
}<|MERGE_RESOLUTION|>--- conflicted
+++ resolved
@@ -41,13 +41,10 @@
 
 type ResonateOpts = {
   url: string;
-<<<<<<< HEAD
   namespace: string;
   seperator: string;
-=======
-  promiseStore: IPromiseStore;
+  store: IPromiseStore;
   storage: IStorage;
->>>>>>> 2b5296f3
   logger: ILogger;
   timeout: number;
   retry: () => IRetry;
@@ -95,13 +92,10 @@
    */
   constructor({
     url,
-<<<<<<< HEAD
     namespace = "",
     seperator = "/",
-=======
-    promiseStore,
+    store,
     storage,
->>>>>>> 2b5296f3
     logger = new Logger(),
     timeout = 10000,
     retry = () => ExponentialRetry.atLeastOnce(),
@@ -129,8 +123,8 @@
 
     // store
     let defaultStore: IPromiseStore;
-    if (promiseStore) {
-      defaultStore = promiseStore;
+    if (store) {
+      defaultStore = store;
     } else if (storage) {
       defaultStore = new LocalPromiseStore(storage);
     } else {
