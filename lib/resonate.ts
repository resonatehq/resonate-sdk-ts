import { Opts, ContextOpts, isContextOpts } from "./core/opts";
import { IStore } from "./core/store";
import { DurablePromise, isPendingPromise, isResolvedPromise } from "./core/promise";
import { Retry } from "./core/retries/retry";
import { IBucket } from "./core/bucket";
import { Bucket } from "./core/buckets/bucket";
import { LocalStore } from "./core/stores/local";
import { RemoteStore } from "./core/stores/remote";
import { ILogger, ITrace } from "./core/logger";
import { Logger } from "./core/loggers/logger";
import { JSONEncoder } from "./core/encoders/json";
import { ResonateError, ResonateTestCrash } from "./core/error";
import { ICache } from "./core/cache";
import { Cache } from "./core/caches/cache";
import { Schedule } from "./core/schedule";
import { IEncoder } from "./core/encoder";
import seedrandom = require("seedrandom");
// Types

// Resonate supports any function that takes a context as the first
// argument. The generic parameter is used to restrict the return
// type when a generator used.
type Func<T = any> = (ctx: Context, ...args: any[]) => T;

// Similar to the built in Parameters type, but ignores the required
// context parameter.
type Params<F extends Func> = F extends (ctx: Context, ...args: infer P) => any ? P : never;

// Similar to the built in ReturnType type, but optionally returns
// the awaited inferred return value of F if F is a generator,
// otherwise returns the awaited inferred return value.
type Return<F extends Func> = F extends (ctx: Context, ...args: any) => infer R
  ? R extends Generator<unknown, infer G>
    ? Awaited<G>
    : Awaited<R>
  : never;

function isFunction(f: unknown): f is Func {
  return (
    typeof f === "function" &&
    (f.constructor.name === "Function" || f.constructor.name === "AsyncFunction" || f.constructor.name === "")
  );
}

function isGenerator(f: unknown): f is Func<Generator> {
  return typeof f === "function" && f.constructor.name === "GeneratorFunction";
}

// Resonate

type ResonateOpts = {
  url: string;
  pid: string;
  namespace: string;
  seperator: string;
  store: IStore;
  bucket: IBucket;
  logger: ILogger;
  encoder: IEncoder<unknown, string | undefined>;
  recoveryDelay: number;
};

export class Resonate {
  private functions: Record<string, { func: Func; opts: Opts }> = {};

  private cache: ICache<{ context: Context; promise: Promise<any> }> = new Cache();

  private recoveryDelay: number;

  private recoveryInterval: number | undefined = undefined;

  private store: IStore;

  private bucket: IBucket;

  readonly logger: ILogger;

  readonly encoder: IEncoder<unknown, string | undefined>;

  readonly pid: string;

  readonly namespace: string;

  readonly seperator: string;

  /**
   * Instantiate a new Resonate instance.
   *
   * @param opts.url optional url of a DurablePromiseStore, if not provided a VolatilePromiseStore will be used
   * @param opts.logger optional logger, defaults to a the default Logger
   * @param opts.timeout optional timeout for function invocations, defaults to 10000ms
   * @param opts.retry optional retry policy constructor, defaults to Retry.atLeastOnce()
   * @param opts.bucket optional default bucket, defaults to "default"
   * @param opts.encoder optional default encoder, defaults to "default"
   */
  constructor({
    url,
    pid = randomId(),
    namespace = "",
    seperator = "/",
    store,
    logger = new Logger(),
    bucket = new Bucket(),
    encoder = new JSONEncoder(),
    recoveryDelay = 1000,
  }: Partial<ResonateOpts> = {}) {
    this.pid = pid;
    this.namespace = namespace;
    this.seperator = seperator;

    this.bucket = bucket;
    this.logger = logger;
    this.encoder = encoder;
    this.recoveryDelay = recoveryDelay;

    // store
    if (store) {
      this.store = store;
    } else if (url) {
      this.store = new RemoteStore(url, this.pid, logger);
    } else {
      this.store = new LocalStore(logger);
    }
  }

  /**
   * Register a function with Resonate. Registered functions can be invoked with {@link run}, or by the returned function.
   *
   * @param name a name to identify the function
   * @param func the function to register with resonate
   * @param opts optional resonate options
   * @returns Resonate function
   */
  register<F extends Func>(
    name: string,
    func: F,
    opts: ContextOpts = new ContextOpts(),
  ): (id: string, ...args: Params<F>) => Promise<Return<F>> {
    if (name in this.functions) {
      throw new Error(`Function ${name} already registered`);
    }

    this.functions[name] = {
      // the function
      func: func,

      // inject sensible defaults
      opts: {
        timeout: 10000,
        retry: Retry.exponential(),
        encoder: new JSONEncoder(),
        eid: randomId(),
        ...opts.all(),
      },
    };

    return (id: string, ...args: Params<F>): Promise<Return<F>> => {
      return this.run(name, id, ...args);
    };
  }

  /**
   * Register a module with Resonate. Registered module functions can be invoked with run.
   *
   * @param module the javascript module
   * @param opts optional resonate options
   */
  registerModule(module: Record<string, Func>, opts: ContextOpts = new ContextOpts()) {
    for (const key in module) {
      this.register(key, module[key], opts);
    }
  }

  /**
   * Invoke a Resonate function.
   *
   * @param name the name of the registered function
   * @param id a unique identifier for the invocation
   * @param args arguments to pass to the function
   * @returns a promise that resolves to the return value of the function
   */
<<<<<<< HEAD
  run<A extends any[], R>(name: string, id: string, ...argsAndOpts: A): Promise<R>;
  run<A extends any[], R>(name: string, id: string, ...argsAndOpts: [...A, Partial<Opts>]): Promise<R>;
  run<A extends any[], R>(name: string, id: string, ...argsAndOpts: [...A, Partial<Opts>?]): Promise<R> {
    return this._run<A, R>(name, id, ...argsAndOpts).promise;
  }

  _run<A extends any[], R>(
    name: string,
    id: string,
    ...argsAndOpts: [...A, Partial<Opts>?]
  ): { context: Context; promise: Promise<R> } {
=======
  run<T = any, P extends any[] = any[]>(name: string, id: string, ...args: P): Promise<T> {
    // use a constructed id for both the id and idempotency key
    // TODO: can user override the top level id / idempotency key?
    id = this.id(this.namespace, name, id);
    return this._run(name, id, id, args);
  }

  _run<T = any, P extends any[] = any[]>(
    name: string,
    id: string,
    idempotencyKey: string | undefined,
    args: P,
  ): Promise<T> {
>>>>>>> b3bf9556
    if (!(name in this.functions)) {
      throw new Error(`Function ${name} not registered`);
    }

    // grab the registered function and options
    const { func, opts } = this.functions[name];

    if (!this.cache.has(id)) {
      const context = new ResonateContext(this, this.store, this.bucket, name, id, idempotencyKey, opts);
      const promise = new Promise<R>(async (resolve, reject) => {
        // lock
        while (!(await this.store.locks.tryAcquire(id, opts.eid))) {
          // sleep
          await new Promise((r) => setTimeout(r, 1000));
        }

        const context = new ResonateContext(this, this.store, this.bucket, name, id, idempotencyKey, opts);

        try {
          resolve(await context.execute<A, R>(func, args));
        } catch (e) {
          reject(e);
        } finally {
          await this.store.locks.release(id, opts.eid);
        }
      });

      this.cache.set(id, { context, promise });
    }

    return this.cache.get(id);
  }

  /**
   * Invoke a function on a recurring schedule.
   *
   * @param name
   * @param cron
   * @param func
   * @param args
   * @param opts
   * @returns Resonate function
   */
  schedule(name: string, cron: string, func: string, ...args: any[]): Promise<Schedule>;
  schedule<F extends Func>(name: string, cron: string, func: F, ...args: Params<F>): Promise<Schedule>;
  schedule<F extends Func>(
    name: string,
    cron: string,
    func: F,
    ...argsAndOpts: [...Params<F>, ContextOpts]
  ): Promise<Schedule>;
  schedule(name: string, cron: string, func: string | Func, ...argsAndOpts: any[]): Promise<Schedule> {
    let args: any[];
    let opts: Partial<Opts>;

    if (typeof func == "string") {
      if (!(func in this.functions)) {
        throw new Error(`Function ${func} not registered`);
      }

      args = argsAndOpts;
      opts = this.functions[func].opts;
    } else {
      ({ args, opts } = split(argsAndOpts));

      // only split the opts if func is provided, otherwise the top
      // level function is already registered with opts
      this.register(name, func, this.options(opts));
    }

    // lazily start the recovery loop
    this.recover();

    return this.store.schedules.create(
      name,
      name,
      undefined,
      cron,
      undefined,
      "{{.id}}/{{.timestamp}}",
      opts.timeout ?? 10000,
      undefined,
      this.encoder.encode({ func: typeof func === "string" ? func : name, args: args }),
      undefined,
    );
  }

  /**
   * Start resonate recovery path.
   *
   * Starts a control loop that polls the promise store for promises
   * that have the "resonate:invocation" tag. When a promise is
   * returned from the search, execute the corresponding function.
   */
  async recover() {
    if (this.recoveryInterval === undefined) {
      // the + converts to a number
      this.recoveryInterval = +setInterval(() => this._recover(), this.recoveryDelay);
    }
  }

  private async _recover() {
    const search = this.store.promises.search(this.id(this.namespace, "*"), "pending", {
      "resonate:invocation": "true",
    });

    for await (const promises of search) {
      for (const promise of promises) {
        try {
          const { func, args } = this.encoder.decode(promise.param.data) as { func: string; args: any[] };

          this._run(func, promise.id, promise.idempotencyKeyForCreate, args);
        } catch (e: unknown) {
          this.logger.warn(`Durable promise ${promise.id} failed on the recovery path`, e);
        }
      }
    }
  }

  /**
   * Construct context opts.
   *
   * @param opts Resonate {@link Opts}
   * @returns an instance of resonate opts
   */
  options(opts: Partial<Opts>): ContextOpts {
    return new ContextOpts(opts);
  }

  private id(...parts: string[]): string {
    return parts.filter((p) => p !== "").join(this.seperator);
  }
}

// Context

export interface Context {
  /**
   * The unique identifier of the context.
   */
  readonly id: string;

  /**
   * The idempotency key of the context, defaults to the id.
   */
  readonly idempotencyKey: string | undefined;

  /**
   * The absolute time the context will expire.
   */
  readonly timeout: number;

  /**
   * The time the context was created.
   */
  readonly created: number;

  /**
   * The count of all durable function calls made by from the context.
   */
  readonly counter: number;

  /**
   * The current attempt of the context.
   */
  readonly attempt: number;

  /**
   * Indicates whether or not this context has been killed.
   */
  readonly killed: boolean;

  /**
   * Indicates whether or not this context has been canceled.
   */
  readonly canceled: boolean;

  /**
   * A reference to the parent context. If undefined, this is the root context.
   */
  readonly parent?: Context;

  /**
   * A reference to all child contexts.
   */
  readonly children: Context[];

  /**
   * Invoke a function durably.
   *
   * @param func the function to invoke
   * @param args arguments to pass to the function, optionally followed by Resonate {@link Opts}
   * @returns a promise that resolves to the return value of the function
   */
  run<F extends Func>(func: F, ...args: Params<F>): Promise<Return<F>>;
  run<F extends Func>(func: F, ...args: [...Params<F>, ContextOpts]): Promise<Return<F>>;
  run<T = any, P = any>(func: string, args: P): Promise<T>;
  run<T = any, P = any>(func: string, args: P, opts: ContextOpts): Promise<T>;

  /**
   * Construct context opts.
   *
   * @param opts Resonate {@link Opts}
   * @returns an instance of resonate opts
   */
  options(opts: Partial<Opts>): ContextOpts;

  /**
   * Wraps an array of durable promises into a new durable promise that fulfills when all input
   * durable promises fulfill.
   *
   * See [Promise.all()](https://developer.mozilla.org/en-US/docs/Web/JavaScript/Reference/Global_Objects/Promise/all) for more information.
   *
   * @param values array of durable promises
   * @param opts resonate options {@link Opts}
   * @returns a promise that resolves with an array of all resolved values, or rejects with the reason of the first rejected durable promise
   */
  all<T extends readonly unknown[] | []>(values: T): Promise<{ -readonly [P in keyof T]: Awaited<T[P]> }>;
  all<T extends readonly unknown[] | []>(
    values: T,
    opts?: ContextOpts,
  ): Promise<{ -readonly [P in keyof T]: Awaited<T[P]> }>;

  /**
   * Wraps an array of durable promises into a new durable promise that fulfills when the first
   * durable promise resolves.
   *
   * See [Promise.any()](https://developer.mozilla.org/en-US/docs/Web/JavaScript/Reference/Global_Objects/Promise/any) for more information.
   *
   * @param values array of durable promises
   * @param opts resonate options {@link Opts}
   * @returns a promise that resolves with the first resolved value, or rejects with an aggregate error if all durable promises reject
   */
  any<T extends readonly unknown[] | []>(values: T): Promise<Awaited<T[number]>>;
  any<T extends readonly unknown[] | []>(values: T, opts?: ContextOpts): Promise<Awaited<T[number]>>;

  /**
   * Wraps an array of durable promises into a new durable promise that fulfills when the first
   * durable promise either resolves or rejects.
   *
   * See [Promise.race()](https://developer.mozilla.org/en-US/docs/Web/JavaScript/Reference/Global_Objects/Promise/race) for more information.
   *
   * @param values array of durable promises
   * @param opts resonate options {@link Opts}
   * @returns a promise that fulfills with the first durable promise that resolves or rejects
   */
  race<T extends readonly unknown[] | []>(values: T): Promise<Awaited<T[number]>>;
  race<T extends readonly unknown[] | []>(values: T, opts?: ContextOpts): Promise<Awaited<T[number]>>;
}

class ResonateContext implements Context {
  readonly created: number = Date.now();

  counter: number = 0;

  attempt: number = 0;

  killed: boolean = false;

  canceled: boolean = false;

  parent?: ResonateContext;

  children: ResonateContext[] = [];

  private reject?: (e: unknown) => void;

  private traces: ITrace[] = [];

  constructor(
    private readonly resonate: Resonate,
    private readonly store: IStore,
    private readonly bucket: IBucket,
    public readonly name: string,
    public readonly id: string,
    public readonly idempotencyKey: string | undefined,
    public readonly defaults: Opts,
    public readonly opts: Opts = defaults,
  ) {}

  get timeout(): number {
    return Math.min(this.created + this.opts.timeout, this.parent?.timeout ?? Infinity);
  }

  startTrace(id: string, attrs?: Record<string, string>, i: number = this.traces.length - 1): ITrace {
    const trace =
      this.traces[i]?.start(id, attrs) ??
      this.parent?.startTrace(id, attrs, 0) ??
      this.resonate.logger.startTrace(id, attrs);
    this.traces.unshift(trace);

    return trace;
  }

  private addChild(context: ResonateContext) {
    context.parent = this;
    this.children.push(context);
  }

  get isRoot(): boolean {
    return this.parent === undefined;
  }

  options(opts: Partial<Opts>): ContextOpts {
    return new ContextOpts(opts);
  }

  run<F extends Func>(func: F, ...args: Params<F>): Promise<Return<F>>;
  run<F extends Func>(func: F, ...args: [...Params<F>, ContextOpts]): Promise<Return<F>>;
  run<T = any, P = any>(func: string, args: P): Promise<T>;
  run<T = any, P = any>(func: string, args: P, opts: ContextOpts): Promise<T>;
  run(func: Func | string, ...argsAndOpts: [...any, ContextOpts?]): Promise<any> {
    const { args, opts } = split(argsAndOpts);

    const id = opts.id ?? [this.id, this.counter++].join(this.resonate.seperator);
    const idempotencyKey = opts.idempotencyKey ?? id;
    const name = typeof func === "string" ? func : func.name;

    const context = new ResonateContext(
      this.resonate,
      this.store,
      this.bucket,
      name,
      id,
      idempotencyKey,
      this.defaults,
      { ...this.defaults, ...opts },
    );
    this.addChild(context);

    return context.execute(func, args);
  }

  execute(func: Func | string, args: any[]): Promise<any> {
    return new Promise(async (resolve, reject) => {
      // set reject for cancel
      this.reject = reject;

      // generator
      let generator: AsyncGenerator<DurablePromise, DurablePromise, DurablePromise>;

      if (typeof func === "string") {
        generator = this.remoteExecution(func, args);
      } else if (isGenerator(func)) {
        generator = this.localExecution(this.name, args, new GInvocation(func, this.bucket));
      } else if (isFunction(func)) {
        generator = this.localExecution(this.name, args, new AInvocation(func, this.bucket));
      } else {
        throw new Error("Invalid function");
      }

      // trace
      const trace = this.startTrace(this.id);

      // invoke
      try {
        let r = await generator.next();
        while (!r.done) {
          r = await generator.next(r.value);
        }

        const promise = r.value;

        if (isPendingPromise(promise)) {
          throw new Error("Invalid state");
        } else if (isResolvedPromise(promise)) {
          resolve(this.opts.encoder.decode(promise.value.data));
        } else {
          reject(this.opts.encoder.decode(promise.value.data));
        }
      } catch (e: unknown) {
        // kill the promise when an error is thrown
        // note that this is not the same as a failed function invocation
        // which will return a promise
        this.kill(ResonateError.fromError(e));
      } finally {
        trace.end();
      }
    });
  }

  async all<T extends readonly unknown[] | []>(values: T): Promise<{ -readonly [P in keyof T]: Awaited<T[P]> }>;
  async all<T extends readonly unknown[] | []>(
    values: T,
    opts: ContextOpts,
  ): Promise<{ -readonly [P in keyof T]: Awaited<T[P]> }>;
  async all<T extends readonly unknown[] | []>(
    values: T,
    opts: ContextOpts = new ContextOpts(),
  ): Promise<{ -readonly [P in keyof T]: Awaited<T[P]> }> {
    // Promise.all handles rejected promises, however, on the recovery path
    // the resolved/rejected value may be retrieved from the promise store,
    // circumventing Promise.all. To avoid unhandled rejections, we attach
    // a noop catch handler to each promise.
    for (const value of values) {
      if (value instanceof Promise) {
        value.catch(() => {}); // noop
      }
    }

    // Use a generator instead of a function for future proofing
    return this.run(
      function* () {
        return Promise.all(values);
      },
      opts.merge({ retry: Retry.never() }),
    );
  }

  async any<T extends readonly unknown[] | []>(values: T): Promise<Awaited<T[number]>>;
  async any<T extends readonly unknown[] | []>(values: T, opts: ContextOpts): Promise<Awaited<T[number]>>;
  async any<T extends readonly unknown[] | []>(
    values: T,
    opts: ContextOpts = new ContextOpts(),
  ): Promise<Awaited<T[number]>> {
    // Promise.any handles rejected promises, however, on the recovery path
    // the resolved/rejected value may be retrieved from the promise store,
    // circumventing Promise.any. To avoid unhandled rejections, we attach
    // a noop catch handler to each promise.
    for (const value of values) {
      if (value instanceof Promise) {
        value.catch(() => {}); // noop
      }
    }

    // Use a generator instead of a function for future proofing
    return this.run(
      function* () {
        return Promise.any(values);
      },
      opts.merge({ retry: Retry.never() }),
    );
  }

  async race<T extends readonly unknown[] | []>(values: T): Promise<Awaited<T[number]>>;
  async race<T extends readonly unknown[] | []>(values: T, opts: ContextOpts): Promise<Awaited<T[number]>>;
  async race<T extends readonly unknown[] | []>(
    values: T,
    opts: ContextOpts = new ContextOpts(),
  ): Promise<Awaited<T[number]>> {
    // Promise.race handles rejected promises, however, on the recovery path
    // the resolved/rejected value may be retrieved from the promise store,
    // circumventing Promise.race. To avoid unhandled rejections, we attach
    // a noop catch handler to each promise.
    for (const value of values) {
      if (value instanceof Promise) {
        value.catch(() => {}); // noop
      }
    }

    // Use a generator instead of a function for future proofing
    return this.run(
      function* () {
        return Promise.race(values);
      },
      opts.merge({ retry: Retry.never() }),
    );
  }

<<<<<<< HEAD
  execute<A extends any[], R>(func: DurableFunction<A, R> | string, args: A): Promise<R> {
    return new Promise(async (resolve, reject) => {
      // set reject for cancel
      this.reject = reject;

      // generator
      let generator: AsyncGenerator<DurablePromise, DurablePromise, DurablePromise>;

      if (typeof func === "string") {
        generator = this.remoteExecution(func, args[0]);
      } else if (isF<A, R>(func)) {
        generator = this.localExecution(this.name, args, new AInvocation(func, this.bucket));
      } else if (isG<A, R>(func)) {
        generator = this.localExecution(this.name, args, new GInvocation(func, this.bucket));
      } else {
        throw new Error("Invalid function");
      }

      // trace
      const trace = this.startTrace(this.id);
      // Check if test probability is passed in options
      // only for testing purposes
      const randomSeed = seedrandom();
      const chooseFailureBranch = Math.floor(seedrandom().double() * 3) + 1;
      // invoke
      try {
        if (this.opts.test !== undefined && (randomSeed.double() ?? 0) < this.opts.test && chooseFailureBranch === 1) {
          throw new ResonateTestCrash(this.opts.test);
        }

        let r = await generator.next();
        while (!r.done) {
          r = await generator.next(r.value);
        }

        const promise = r.value;

        if (isPendingPromise(promise)) {
          throw new Error("Invalid state");
        } else if (isResolvedPromise(promise)) {
          if (
            this.opts.test !== undefined &&
            (randomSeed.double() ?? 0) < this.opts.test &&
            chooseFailureBranch === 2
          ) {
            throw new ResonateTestCrash(this.opts.test);
          }
          resolve(this.opts.encoder.decode(promise.value.data) as R);
        } else {
          if (
            this.opts.test !== undefined &&
            (randomSeed.double() ?? 0) < this.opts.test &&
            chooseFailureBranch === 3
          ) {
            throw new ResonateTestCrash(this.opts.test);
          }
          reject(this.opts.encoder.decode(promise.value.data));
        }
      } catch (e: unknown) {
        // kill the promise when an error is thrown
        // note that this is not the same as a failed function invocation
        // which will return a promise
        this.kill(ResonateError.fromError(e));
      } finally {
        trace.end();
      }
    });
  }

  private async *localExecution<A extends any[], R>(
=======
  private async *localExecution<F extends Func>(
>>>>>>> b3bf9556
    func: string,
    args: Params<F>,
    invocation: AInvocation<F> | GInvocation<F>,
  ): AsyncGenerator<DurablePromise, DurablePromise, DurablePromise> {
    const data = this.isRoot ? this.opts.encoder.encode({ func, args }) : undefined;
    const tags = this.isRoot ? { "resonate:invocation": "true" } : undefined;

    // create durable promise
    const promise = yield this.store.promises.create(
      this.id,
      this.idempotencyKey,
      false,
      undefined,
      data,
      this.timeout,
      tags,
    );

    if (isPendingPromise(promise)) {
      try {
        // TODO
        // decode the arguments from the promise
        // if root context, this normalizes the information across
        // the initial invocation and the recovery path

        // invoke function
        const r = await this.withRetry((delay) => invocation.invoke(this, args, delay));

        // encode value
        const data = this.opts.encoder.encode(r);

        // resolve durable promise
        return yield this.store.promises.resolve(this.id, this.idempotencyKey, false, undefined, data);
      } catch (e: unknown) {
        // encode error
        const data = this.opts.encoder.encode(e);

        // reject durable promise
        return yield this.store.promises.reject(this.id, this.idempotencyKey, false, undefined, data);
      }
    }

    return promise;
  }

  private async *remoteExecution(
    func: string,
    args: any,
  ): AsyncGenerator<DurablePromise, DurablePromise, DurablePromise> {
    // context run captures arguments in a rest parameter, for remote
    // invocation we only care about the first argument
    const data = this.opts.encoder.encode(args[0]);

    // create durable promise
    let promise = yield this.store.promises.create(
      func,
      this.idempotencyKey,
      false,
      undefined,
      data,
      this.timeout,
      undefined,
    );

    while (isPendingPromise(promise)) {
      await new Promise((resolve) => setTimeout(resolve, 1000));

      try {
        promise = await this.store.promises.get(func);
      } catch (e: unknown) {
        // TODO
      }
    }

    return promise;
  }

  private async withRetry<T>(retriable: (d?: number) => Promise<T>): Promise<T> {
    let error;

    for (const delay of this.opts.retry.iterator(this)) {
      const trace = this.startTrace(`${this.id}:${this.attempt}`);

      try {
        return await retriable(delay);
      } catch (e: unknown) {
        error = e;

        this.attempt++;
        this.counter = 0;
      } finally {
        trace.end();
      }
    }

    throw error;
  }

  private kill(e: ResonateError) {
    this.killed = true;

    if (this.parent) {
      this.parent.kill(e);
    } else {
      // when we reach the root context, we can reject
      this.reject?.(e);
    }
  }

  private cancel() {
    for (const child of this.children) {
      child.cancel();
    }

    // TODO: store.cancel

    this.canceled = true;
  }
}

// Invocations

class AInvocation<F extends Func> {
  constructor(
    private func: F,
    private bucket: IBucket,
  ) {}

  async invoke(ctx: Context, args: Params<F>, delay?: number): Promise<Return<F>> {
    return await this.bucket.schedule(() => this.func(ctx, ...args), delay);
  }
}

class GInvocation<F extends Func<Generator>> {
  constructor(
    private func: F,
    private bucket: IBucket,
  ) {}

  async invoke(ctx: Context, args: Params<F>, delay?: number): Promise<Return<F>> {
    const generator = this.func(ctx, ...args);

    let lastValue: unknown;
    let lastError: unknown;

    let g = await this.bucket.schedule(() => generator.next(), delay);

    while (!g.done) {
      try {
        lastValue = await g.value;
      } catch (e: unknown) {
        lastError = e;
      }

      let next: () => IteratorResult<unknown, any>;
      if (lastError) {
        next = () => generator.throw(lastError);
      } else {
        next = () => generator.next(lastValue);
      }

      g = await this.bucket.schedule(next);
    }

    return await g.value;
  }
}

// Utils

function split<T extends any[]>(args: [...T, ContextOpts?]): { args: T; opts: Partial<Opts> } {
  let opts: Partial<Opts> = {};

  if (isContextOpts(args[args.length - 1])) {
    opts = args[args.length - 1].all();
    args.pop();
  }

  return { args: args as unknown as T, opts: opts };
}

function randomId(): string {
  return Math.floor(Math.random() * Number.MAX_SAFE_INTEGER).toString(16);
}<|MERGE_RESOLUTION|>--- conflicted
+++ resolved
@@ -14,7 +14,8 @@
 import { Cache } from "./core/caches/cache";
 import { Schedule } from "./core/schedule";
 import { IEncoder } from "./core/encoder";
-import seedrandom = require("seedrandom");
+import seedrandom from "seedrandom";
+
 // Types
 
 // Resonate supports any function that takes a context as the first
@@ -63,7 +64,7 @@
 export class Resonate {
   private functions: Record<string, { func: Func; opts: Opts }> = {};
 
-  private cache: ICache<{ context: Context; promise: Promise<any> }> = new Cache();
+  private cache: ICache<Promise<any>> = new Cache();
 
   private recoveryDelay: number;
 
@@ -179,19 +180,6 @@
    * @param args arguments to pass to the function
    * @returns a promise that resolves to the return value of the function
    */
-<<<<<<< HEAD
-  run<A extends any[], R>(name: string, id: string, ...argsAndOpts: A): Promise<R>;
-  run<A extends any[], R>(name: string, id: string, ...argsAndOpts: [...A, Partial<Opts>]): Promise<R>;
-  run<A extends any[], R>(name: string, id: string, ...argsAndOpts: [...A, Partial<Opts>?]): Promise<R> {
-    return this._run<A, R>(name, id, ...argsAndOpts).promise;
-  }
-
-  _run<A extends any[], R>(
-    name: string,
-    id: string,
-    ...argsAndOpts: [...A, Partial<Opts>?]
-  ): { context: Context; promise: Promise<R> } {
-=======
   run<T = any, P extends any[] = any[]>(name: string, id: string, ...args: P): Promise<T> {
     // use a constructed id for both the id and idempotency key
     // TODO: can user override the top level id / idempotency key?
@@ -205,7 +193,6 @@
     idempotencyKey: string | undefined,
     args: P,
   ): Promise<T> {
->>>>>>> b3bf9556
     if (!(name in this.functions)) {
       throw new Error(`Function ${name} not registered`);
     }
@@ -214,8 +201,7 @@
     const { func, opts } = this.functions[name];
 
     if (!this.cache.has(id)) {
-      const context = new ResonateContext(this, this.store, this.bucket, name, id, idempotencyKey, opts);
-      const promise = new Promise<R>(async (resolve, reject) => {
+      const promise = new Promise(async (resolve, reject) => {
         // lock
         while (!(await this.store.locks.tryAcquire(id, opts.eid))) {
           // sleep
@@ -225,7 +211,7 @@
         const context = new ResonateContext(this, this.store, this.bucket, name, id, idempotencyKey, opts);
 
         try {
-          resolve(await context.execute<A, R>(func, args));
+          resolve(await context.execute(func, args));
         } catch (e) {
           reject(e);
         } finally {
@@ -233,7 +219,7 @@
         }
       });
 
-      this.cache.set(id, { context, promise });
+      this.cache.set(id, promise);
     }
 
     return this.cache.get(id);
@@ -490,11 +476,8 @@
     return Math.min(this.created + this.opts.timeout, this.parent?.timeout ?? Infinity);
   }
 
-  startTrace(id: string, attrs?: Record<string, string>, i: number = this.traces.length - 1): ITrace {
-    const trace =
-      this.traces[i]?.start(id, attrs) ??
-      this.parent?.startTrace(id, attrs, 0) ??
-      this.resonate.logger.startTrace(id, attrs);
+  startTrace(id: string, i: number = this.traces.length - 1): ITrace {
+    const trace = this.traces[i]?.start(id) ?? this.parent?.startTrace(id, 0) ?? this.resonate.logger.startTrace(id);
     this.traces.unshift(trace);
 
     return trace;
@@ -560,136 +543,9 @@
       // trace
       const trace = this.startTrace(this.id);
 
-      // invoke
-      try {
-        let r = await generator.next();
-        while (!r.done) {
-          r = await generator.next(r.value);
-        }
-
-        const promise = r.value;
-
-        if (isPendingPromise(promise)) {
-          throw new Error("Invalid state");
-        } else if (isResolvedPromise(promise)) {
-          resolve(this.opts.encoder.decode(promise.value.data));
-        } else {
-          reject(this.opts.encoder.decode(promise.value.data));
-        }
-      } catch (e: unknown) {
-        // kill the promise when an error is thrown
-        // note that this is not the same as a failed function invocation
-        // which will return a promise
-        this.kill(ResonateError.fromError(e));
-      } finally {
-        trace.end();
-      }
-    });
-  }
-
-  async all<T extends readonly unknown[] | []>(values: T): Promise<{ -readonly [P in keyof T]: Awaited<T[P]> }>;
-  async all<T extends readonly unknown[] | []>(
-    values: T,
-    opts: ContextOpts,
-  ): Promise<{ -readonly [P in keyof T]: Awaited<T[P]> }>;
-  async all<T extends readonly unknown[] | []>(
-    values: T,
-    opts: ContextOpts = new ContextOpts(),
-  ): Promise<{ -readonly [P in keyof T]: Awaited<T[P]> }> {
-    // Promise.all handles rejected promises, however, on the recovery path
-    // the resolved/rejected value may be retrieved from the promise store,
-    // circumventing Promise.all. To avoid unhandled rejections, we attach
-    // a noop catch handler to each promise.
-    for (const value of values) {
-      if (value instanceof Promise) {
-        value.catch(() => {}); // noop
-      }
-    }
-
-    // Use a generator instead of a function for future proofing
-    return this.run(
-      function* () {
-        return Promise.all(values);
-      },
-      opts.merge({ retry: Retry.never() }),
-    );
-  }
-
-  async any<T extends readonly unknown[] | []>(values: T): Promise<Awaited<T[number]>>;
-  async any<T extends readonly unknown[] | []>(values: T, opts: ContextOpts): Promise<Awaited<T[number]>>;
-  async any<T extends readonly unknown[] | []>(
-    values: T,
-    opts: ContextOpts = new ContextOpts(),
-  ): Promise<Awaited<T[number]>> {
-    // Promise.any handles rejected promises, however, on the recovery path
-    // the resolved/rejected value may be retrieved from the promise store,
-    // circumventing Promise.any. To avoid unhandled rejections, we attach
-    // a noop catch handler to each promise.
-    for (const value of values) {
-      if (value instanceof Promise) {
-        value.catch(() => {}); // noop
-      }
-    }
-
-    // Use a generator instead of a function for future proofing
-    return this.run(
-      function* () {
-        return Promise.any(values);
-      },
-      opts.merge({ retry: Retry.never() }),
-    );
-  }
-
-  async race<T extends readonly unknown[] | []>(values: T): Promise<Awaited<T[number]>>;
-  async race<T extends readonly unknown[] | []>(values: T, opts: ContextOpts): Promise<Awaited<T[number]>>;
-  async race<T extends readonly unknown[] | []>(
-    values: T,
-    opts: ContextOpts = new ContextOpts(),
-  ): Promise<Awaited<T[number]>> {
-    // Promise.race handles rejected promises, however, on the recovery path
-    // the resolved/rejected value may be retrieved from the promise store,
-    // circumventing Promise.race. To avoid unhandled rejections, we attach
-    // a noop catch handler to each promise.
-    for (const value of values) {
-      if (value instanceof Promise) {
-        value.catch(() => {}); // noop
-      }
-    }
-
-    // Use a generator instead of a function for future proofing
-    return this.run(
-      function* () {
-        return Promise.race(values);
-      },
-      opts.merge({ retry: Retry.never() }),
-    );
-  }
-
-<<<<<<< HEAD
-  execute<A extends any[], R>(func: DurableFunction<A, R> | string, args: A): Promise<R> {
-    return new Promise(async (resolve, reject) => {
-      // set reject for cancel
-      this.reject = reject;
-
-      // generator
-      let generator: AsyncGenerator<DurablePromise, DurablePromise, DurablePromise>;
-
-      if (typeof func === "string") {
-        generator = this.remoteExecution(func, args[0]);
-      } else if (isF<A, R>(func)) {
-        generator = this.localExecution(this.name, args, new AInvocation(func, this.bucket));
-      } else if (isG<A, R>(func)) {
-        generator = this.localExecution(this.name, args, new GInvocation(func, this.bucket));
-      } else {
-        throw new Error("Invalid function");
-      }
-
-      // trace
-      const trace = this.startTrace(this.id);
-      // Check if test probability is passed in options
-      // only for testing purposes
       const randomSeed = seedrandom();
       const chooseFailureBranch = Math.floor(seedrandom().double() * 3) + 1;
+    
       // invoke
       try {
         if (this.opts.test !== undefined && (randomSeed.double() ?? 0) < this.opts.test && chooseFailureBranch === 1) {
@@ -713,7 +569,7 @@
           ) {
             throw new ResonateTestCrash(this.opts.test);
           }
-          resolve(this.opts.encoder.decode(promise.value.data) as R);
+          resolve(this.opts.encoder.decode(promise.value.data));
         } else {
           if (
             this.opts.test !== undefined &&
@@ -735,10 +591,85 @@
     });
   }
 
-  private async *localExecution<A extends any[], R>(
-=======
+  async all<T extends readonly unknown[] | []>(values: T): Promise<{ -readonly [P in keyof T]: Awaited<T[P]> }>;
+  async all<T extends readonly unknown[] | []>(
+    values: T,
+    opts: ContextOpts,
+  ): Promise<{ -readonly [P in keyof T]: Awaited<T[P]> }>;
+  async all<T extends readonly unknown[] | []>(
+    values: T,
+    opts: ContextOpts = new ContextOpts(),
+  ): Promise<{ -readonly [P in keyof T]: Awaited<T[P]> }> {
+    // Promise.all handles rejected promises, however, on the recovery path
+    // the resolved/rejected value may be retrieved from the promise store,
+    // circumventing Promise.all. To avoid unhandled rejections, we attach
+    // a noop catch handler to each promise.
+    for (const value of values) {
+      if (value instanceof Promise) {
+        value.catch(() => {}); // noop
+      }
+    }
+
+    // Use a generator instead of a function for future proofing
+    return this.run(
+      function* () {
+        return Promise.all(values);
+      },
+      opts.merge({ retry: Retry.never() }),
+    );
+  }
+
+  async any<T extends readonly unknown[] | []>(values: T): Promise<Awaited<T[number]>>;
+  async any<T extends readonly unknown[] | []>(values: T, opts: ContextOpts): Promise<Awaited<T[number]>>;
+  async any<T extends readonly unknown[] | []>(
+    values: T,
+    opts: ContextOpts = new ContextOpts(),
+  ): Promise<Awaited<T[number]>> {
+    // Promise.any handles rejected promises, however, on the recovery path
+    // the resolved/rejected value may be retrieved from the promise store,
+    // circumventing Promise.any. To avoid unhandled rejections, we attach
+    // a noop catch handler to each promise.
+    for (const value of values) {
+      if (value instanceof Promise) {
+        value.catch(() => {}); // noop
+      }
+    }
+
+    // Use a generator instead of a function for future proofing
+    return this.run(
+      function* () {
+        return Promise.any(values);
+      },
+      opts.merge({ retry: Retry.never() }),
+    );
+  }
+
+  async race<T extends readonly unknown[] | []>(values: T): Promise<Awaited<T[number]>>;
+  async race<T extends readonly unknown[] | []>(values: T, opts: ContextOpts): Promise<Awaited<T[number]>>;
+  async race<T extends readonly unknown[] | []>(
+    values: T,
+    opts: ContextOpts = new ContextOpts(),
+  ): Promise<Awaited<T[number]>> {
+    // Promise.race handles rejected promises, however, on the recovery path
+    // the resolved/rejected value may be retrieved from the promise store,
+    // circumventing Promise.race. To avoid unhandled rejections, we attach
+    // a noop catch handler to each promise.
+    for (const value of values) {
+      if (value instanceof Promise) {
+        value.catch(() => {}); // noop
+      }
+    }
+
+    // Use a generator instead of a function for future proofing
+    return this.run(
+      function* () {
+        return Promise.race(values);
+      },
+      opts.merge({ retry: Retry.never() }),
+    );
+  }
+
   private async *localExecution<F extends Func>(
->>>>>>> b3bf9556
     func: string,
     args: Params<F>,
     invocation: AInvocation<F> | GInvocation<F>,
