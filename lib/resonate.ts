--- conflicted
+++ resolved
@@ -233,7 +233,7 @@
     const idempotencyKey = opts.idempotencyKey ?? id;
 
     if (!this.cache.has(id)) {
-      const context = new ResonateContext(this, name, id, idempotencyKey, opts);
+      const context = new ResonateContext(this, this.store, this.bucket, name, id, idempotencyKey, opts);
       const promise = new Promise<R>(async (resolve, reject) => {
         // lock
         while (!(await this.store.locks.tryAcquire(id, opts.eid))) {
@@ -241,11 +241,8 @@
           await new Promise((r) => setTimeout(r, 1000));
         }
 
-<<<<<<< HEAD
-=======
         const context = new ResonateContext(this, this.store, this.bucket, name, id, idempotencyKey, opts);
 
->>>>>>> 4f7a5472
         try {
           resolve(await context.execute<A, R>(func, args));
         } catch (e) {
