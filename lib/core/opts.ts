import { IEncoder } from "./encoder";
import { IRetry } from "./retry";
import { ILogger } from "./logger";
import { IStore } from "./store";
import { IBucket } from "./bucket";

/**
 * Resonate configuration options.
 */
export interface ResonateOptions {
  /**
   * A bucket instance, if not provided a default bucket will be
   * used.
   */
  bucket: IBucket;

  /**
   * An encoder instance used for encoding and decoding values
   * returned (or thrown) by registered functions. If not provided,
   * a default JSON encoder will be used.
   */
  encoder: IEncoder<unknown, string | undefined>;

  /**
   * A process id that can be used to uniquely identify this Resonate
   * instance. If not provided a default value will be generated.
   */
  pid: string;

  /**
   * A logger instance, if not provided a default logger will be
   * used.
   */
  logger: ILogger;

  /**
   * Your resonate namespace, defaults to an empty string.
   */
  namespace: string;

  /**
   * The frequency in ms to poll the promise server for pending
   * promises that may need to be recovered, defaults to 1000.
   */
  recoveryDelay: number;

  /**
   * A retry instance, defaults to exponential backoff.
   */
  retry: IRetry;

  /**
   * A seperator token used for constructing promise ids, defaults to
   * "/".
   */
  separator: string;

  /**
   * A store instance, if provided this will take precedence over a
   * remote store.
   */
  store: IStore;

  /**
   * The default promise timeout in ms, used for every function
   * executed by calling run. Defaults to 1000.
   */
  timeout: number;

  /**
   * The remote promise store url. If not provided, an in-memory
   * promise store will be used.
   */
  url: string;
}

export interface ContextOptions {
  /**
   * Overrides the default bucket.
   */
  bucket: IBucket;

  /**
   * Overrides the generated default execution id.
   */
  eid: string;

  /**
   * Overrides the default encoder.
   */
  encoder: IEncoder<unknown, string | undefined>;

  /**
   * Overrides the default promise identifer.
   */
<<<<<<< HEAD
  eid: string;

  /**
   * Test Only
   * Probability of failure.
   */
  test: { p: number; generator: () => number };
};
=======
  id?: string;

  /**
   * Overrides the default promise idempotency key.
   */
  idempotencyKey?: string;

  /**
   * Overrides the default retry policy.
   */
  retry: IRetry;

  /**
   * Overrides the default timeout.
   */
  timeout: number;
}
>>>>>>> 6f037b0b

// Use a class to wrap ContextOptions so we can use the prototype
// (see the type guard below) to distinguish between options and a
// function parameters on calls to run.
export class Options {
  constructor(private opts: Partial<ContextOptions> = {}) {}

  all(): Partial<ContextOptions> {
    return this.opts;
  }

  merge(opts: Partial<ContextOptions>): Options {
    return new Options({
      ...this.opts,
      ...opts,
    });
  }
}

export function isContextOpts(o: unknown): o is Options {
  return o instanceof Options;
}<|MERGE_RESOLUTION|>--- conflicted
+++ resolved
@@ -93,16 +93,6 @@
   /**
    * Overrides the default promise identifer.
    */
-<<<<<<< HEAD
-  eid: string;
-
-  /**
-   * Test Only
-   * Probability of failure.
-   */
-  test: { p: number; generator: () => number };
-};
-=======
   id?: string;
 
   /**
@@ -119,8 +109,13 @@
    * Overrides the default timeout.
    */
   timeout: number;
+
+  /**
+   * Test Only
+   * Probability of failure.
+   */
+  test: { p: number; generator: () => number };
 }
->>>>>>> 6f037b0b
 
 // Use a class to wrap ContextOptions so we can use the prototype
 // (see the type guard below) to distinguish between options and a
