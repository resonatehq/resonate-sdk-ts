--- conflicted
+++ resolved
@@ -31,15 +31,12 @@
    * Overrides the default execution id.
    */
   eid: string;
-<<<<<<< HEAD
 
   /**
    * Test Only
    * Probability of failure.
    */
   test?: number;
-};
-=======
 };
 
 export class ContextOpts {
@@ -59,5 +56,4 @@
 
 export function isContextOpts(o: unknown): o is ContextOpts {
   return o instanceof ContextOpts;
-}
->>>>>>> b3bf9556
+}