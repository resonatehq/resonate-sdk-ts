import * as cronParser from "cron-parser";
import { ErrorCodes, ResonateError } from "../error";
import { ILogger } from "../logger";
import { Logger } from "../loggers/logger";
import {
  DurablePromise,
  PendingPromise,
  ResolvedPromise,
  RejectedPromise,
  CanceledPromise,
  TimedoutPromise,
  isPendingPromise,
  isResolvedPromise,
  isRejectedPromise,
  isCanceledPromise,
  isTimedoutPromise,
<<<<<<< HEAD
} from "../promises/types";
import { Schedule } from "../schedules/types";
=======
} from "../promise";
import { Schedule } from "../schedule";
import { IStore, IPromiseStore, IScheduleStore, ILockStore } from "../store";
import { ErrorCodes, ResonateStorageError } from "../error";
>>>>>>> 00c9bfcf
import { IStorage } from "../storage";
import { MemoryStorage } from "../storages/memory";
import { WithTimeout } from "../storages/withTimeout";
import { IStore, IPromiseStore, IScheduleStore, ILockStore } from "../store";

export class LocalStore implements IStore {
  public promises: LocalPromiseStore;
  public schedules: LocalScheduleStore;
  public locks: LocalLockStore;

  private toSchedule: Schedule[] = [];
  private next: number | undefined = undefined;

  constructor(
    private logger: ILogger = new Logger(),
    promiseStorage: IStorage<DurablePromise> = new WithTimeout(new MemoryStorage<DurablePromise>()),
    scheduleStorage: IStorage<Schedule> = new MemoryStorage<Schedule>(),
    lockStorage: IStorage<{ id: string; eid: string }> = new MemoryStorage<{ id: string; eid: string }>(),
  ) {
    this.promises = new LocalPromiseStore(promiseStorage);
    this.schedules = new LocalScheduleStore(scheduleStorage, this);
    this.locks = new LocalLockStore(lockStorage);

    this.init();
  }

  // handler the schedule store can call
  addSchedule(schedule: Schedule) {
    this.toSchedule = this.toSchedule.filter((s) => s.id != schedule.id).concat(schedule);
    this.setSchedule();
  }

  // handler the schedule store can call
  deleteSchedule(id: string) {
    this.toSchedule = this.toSchedule.filter((s) => s.id != id);
    this.setSchedule();
  }

  private async init() {
    for await (const schedules of this.schedules.search("*", undefined, undefined)) {
      this.toSchedule = this.toSchedule.concat(schedules);
    }

    this.setSchedule();
  }

  private setSchedule() {
    // clear timeout
    if (this.next) {
      clearTimeout(this.next);
    }

    // sort array in ascending order by nextRunTime
    this.toSchedule.sort((a, b) => a.nextRunTime - b.nextRunTime);

    if (this.toSchedule.length > 0) {
      // set new timeout to schedule promise
      // + converts to number
      this.next = +setTimeout(() => this.schedulePromise(), this.toSchedule[0].nextRunTime - Date.now());
    }
  }

  private schedulePromise() {
    this.next = undefined;
    const schedule = this.toSchedule.shift();

    if (schedule) {
      const id = this.generatePromiseId(schedule);

      // create promise
      try {
        this.promises.create(
          id,
          id,
          false,
          schedule.promiseParam?.headers,
          schedule.promiseParam?.data,
          Date.now() + schedule.promiseTimeout,
          { ...schedule.promiseTags, "resonate:schedule": schedule.id, "resonate:invocation": "true" },
        );
      } catch (error) {
        this.logger.warn("error creating scheduled promise", error);
      }

      // update schedule
      try {
        this.schedules.update(schedule.id, schedule.nextRunTime);
      } catch (error) {
        this.logger.warn("error updating schedule", error);
      }
    }
  }

  private generatePromiseId(schedule: Schedule): string {
    return schedule.promiseId
      .replace("{{.id}}", schedule.id)
      .replace("{{.timestamp}}", schedule.nextRunTime.toString());
  }
}

export class LocalPromiseStore implements IPromiseStore {
  constructor(private storage: IStorage<DurablePromise> = new MemoryStorage<DurablePromise>()) {}

  async create(
    id: string,
    ikey: string | undefined,
    strict: boolean,
    headers: Record<string, string> | undefined,
    data: string | undefined,
    timeout: number,
    tags: Record<string, string> | undefined,
  ): Promise<PendingPromise | ResolvedPromise | RejectedPromise | CanceledPromise | TimedoutPromise> {
    return this.storage.rmw(id, (promise) => {
      if (!promise) {
        return {
          state: "PENDING",
          id: id,
          timeout: timeout,
          param: {
            headers: headers,
            data: data,
          },
          value: {
            headers: undefined,
            data: undefined,
          },
          createdOn: Date.now(),
          completedOn: undefined,
          idempotencyKeyForCreate: ikey,
          idempotencyKeyForComplete: undefined,
          tags: tags,
        };
      }

      if (strict && !isPendingPromise(promise)) {
        throw new ResonateStorageError(ErrorCodes.FORBIDDEN, "Forbidden request");
      }

      if (promise.idempotencyKeyForCreate === undefined || ikey !== promise.idempotencyKeyForCreate) {
        throw new ResonateStorageError(ErrorCodes.FORBIDDEN, "Forbidden request");
      }

      return promise;
    });
  }

  async resolve(
    id: string,
    ikey: string | undefined,
    strict: boolean,
    headers: Record<string, string> | undefined,
    data: string | undefined,
  ): Promise<ResolvedPromise | RejectedPromise | CanceledPromise | TimedoutPromise> {
    return this.storage.rmw(id, (promise) => {
      if (!promise) {
        throw new ResonateStorageError(ErrorCodes.NOT_FOUND, "Not found");
      }

      if (isPendingPromise(promise)) {
        return {
          state: "RESOLVED",
          id: promise.id,
          timeout: promise.timeout,
          param: promise.param,
          value: {
            headers: headers,
            data: data,
          },
          createdOn: promise.createdOn,
          completedOn: Date.now(),
          idempotencyKeyForCreate: promise.idempotencyKeyForCreate,
          idempotencyKeyForComplete: ikey,
          tags: promise.tags,
        };
      }

      if (strict && !isResolvedPromise(promise)) {
        throw new ResonateStorageError(ErrorCodes.FORBIDDEN, "Forbidden request");
      }

      if (
        !isTimedoutPromise(promise) &&
        (promise.idempotencyKeyForComplete === undefined || ikey !== promise.idempotencyKeyForComplete)
      ) {
        throw new ResonateStorageError(ErrorCodes.FORBIDDEN, "Forbidden request");
      }

      return promise;
    });
  }

  async reject(
    id: string,
    ikey: string | undefined,
    strict: boolean,
    headers: Record<string, string> | undefined,
    data: string | undefined,
  ): Promise<ResolvedPromise | RejectedPromise | CanceledPromise | TimedoutPromise> {
    return this.storage.rmw(id, (promise) => {
      if (!promise) {
        throw new ResonateStorageError(ErrorCodes.NOT_FOUND, "Not found");
      }

      if (isPendingPromise(promise)) {
        return {
          state: "REJECTED",
          id: promise.id,
          timeout: promise.timeout,
          param: promise.param,
          value: {
            headers: headers,
            data: data,
          },
          createdOn: promise.createdOn,
          completedOn: Date.now(),
          idempotencyKeyForCreate: promise.idempotencyKeyForCreate,
          idempotencyKeyForComplete: ikey,
          tags: promise.tags,
        };
      }

      if (strict && !isRejectedPromise(promise)) {
        throw new ResonateStorageError(ErrorCodes.FORBIDDEN, "Forbidden request");
      }

      if (
        !isTimedoutPromise(promise) &&
        (promise.idempotencyKeyForComplete === undefined || ikey !== promise.idempotencyKeyForComplete)
      ) {
        throw new ResonateStorageError(ErrorCodes.FORBIDDEN, "Forbidden request");
      }

      return promise;
    });
  }

  async cancel(
    id: string,
    ikey: string | undefined,
    strict: boolean,
    headers: Record<string, string> | undefined,
    data: string | undefined,
  ): Promise<ResolvedPromise | RejectedPromise | CanceledPromise | TimedoutPromise> {
    return this.storage.rmw(id, (promise) => {
      if (!promise) {
        throw new ResonateStorageError(ErrorCodes.NOT_FOUND, "Not found");
      }

      if (isPendingPromise(promise)) {
        return {
          state: "REJECTED_CANCELED",
          id: promise.id,
          timeout: promise.timeout,
          param: promise.param,
          value: {
            headers: headers,
            data: data,
          },
          createdOn: promise.createdOn,
          completedOn: Date.now(),
          idempotencyKeyForCreate: promise.idempotencyKeyForCreate,
          idempotencyKeyForComplete: ikey,
          tags: promise.tags,
        };
      }

      if (strict && !isCanceledPromise(promise)) {
        throw new ResonateStorageError(ErrorCodes.FORBIDDEN, "Forbidden request");
      }

      if (
        !isTimedoutPromise(promise) &&
        (promise.idempotencyKeyForComplete === undefined || ikey !== promise.idempotencyKeyForComplete)
      ) {
        throw new ResonateStorageError(ErrorCodes.FORBIDDEN, "Forbidden request");
      }

      return promise;
    });
  }

  async get(id: string): Promise<DurablePromise> {
    const promise = await this.storage.rmw(id, (p) => p);

    if (!promise) {
      throw new ResonateStorageError(ErrorCodes.NOT_FOUND, "Not found");
    }

    return promise;
  }

  async *search(
    id: string,
    state?: string,
    tags?: Record<string, string>,
    limit?: number,
  ): AsyncGenerator<DurablePromise[], void> {
    //  filter the promises returned from all storage
    const regex = new RegExp(id.replaceAll("*", ".*"));
    const states = searchStates(state);
    const tagEntries = Object.entries(tags ?? {});

    for await (const promises of this.storage.all()) {
      yield promises
        .filter((p) => states.includes(p.state))
        .filter((p) => regex.test(p.id))
        .filter((p) => tagEntries.every(([k, v]) => p.tags?.[k] == v));
    }
  }
}

export class LocalScheduleStore implements IScheduleStore {
  constructor(
    private storage: IStorage<Schedule> = new MemoryStorage<Schedule>(),
    private store: LocalStore | undefined = undefined,
  ) {}

  async create(
    id: string,
    ikey: string | undefined,
    description: string | undefined,
    cron: string,
    tags: Record<string, string> | undefined,
    promiseId: string,
    promiseTimeout: number,
    promiseHeaders: Record<string, string>,
    promiseData: string | undefined,
    promiseTags: Record<string, string> | undefined,
  ): Promise<Schedule> {
    const schedule = await this.storage.rmw(id, (schedule) => {
      if (schedule) {
        if (schedule.idempotencyKey === undefined || ikey != schedule.idempotencyKey) {
          throw new ResonateStorageError(ErrorCodes.ALREADY_EXISTS, "Already exists");
        }
        return schedule;
      }

      const createdOn = Date.now();

      let nextRunTime: number;
      try {
        nextRunTime = this.nextRunTime(cron, createdOn);
      } catch (error) {
        throw ResonateStorageError.fromError(error);
      }

      return {
        id,
        description,
        cron,
        tags,
        promiseId,
        promiseTimeout,
        promiseParam: {
          headers: promiseHeaders,
          data: promiseData,
        },
        promiseTags,
        lastRunTime: undefined,
        nextRunTime: nextRunTime,
        idempotencyKey: ikey,
        createdOn: createdOn,
      };
    });

    if (this.store) {
      this.store.addSchedule(schedule);
    }

    return schedule;
  }

  async update(id: string, lastRunTime: number): Promise<Schedule | undefined> {
    const schedule = await this.storage.rmw(id, (schedule) => {
      if (!schedule) {
        throw new ResonateStorageError(ErrorCodes.NOT_FOUND, "Not found");
      }

      // update iff not already updated
      if (schedule.nextRunTime === lastRunTime) {
        let nextRunTime: number;
        try {
          nextRunTime = this.nextRunTime(schedule.cron, lastRunTime);
        } catch (error) {
          throw ResonateStorageError.fromError(error);
        }

        schedule.lastRunTime = lastRunTime;
        schedule.nextRunTime = nextRunTime;
      }

      return schedule;
    });

    if (this.store) {
      this.store.addSchedule(schedule);
    }

    return schedule;
  }

  async delete(id: string): Promise<void> {
    const result = await this.storage.rmd(id, () => true);
    if (!result) {
      throw new ResonateStorageError(ErrorCodes.NOT_FOUND, "Not found");
    }
  }

  async get(id: string): Promise<Schedule> {
    const schedule = await this.storage.rmw(id, (s) => s);

    if (!schedule) {
      throw new ResonateStorageError(ErrorCodes.NOT_FOUND, "Not found");
    }

    return schedule;
  }

  async *search(id: string, tags?: Record<string, string>, limit?: number): AsyncGenerator<Schedule[], void> {
    // filter the schedules returned from storage
    const regex = new RegExp(id.replaceAll("*", ".*"));
    const tagEntries = Object.entries(tags ?? {});

    for await (const schedules of this.storage.all()) {
      yield schedules.filter((s) => regex.test(s.id)).filter((s) => tagEntries.every(([k, v]) => s.tags?.[k] == v));
    }
  }

  private nextRunTime(cron: string, lastRunTime: number): number {
    return cronParser
      .parseExpression(cron, { currentDate: new Date(lastRunTime) })
      .next()
      .getTime();
  }
}

export class LocalLockStore implements ILockStore {
  constructor(
    private storage: IStorage<{ id: string; eid: string }> = new MemoryStorage<{ id: string; eid: string }>(),
  ) {}

  async tryAcquire(id: string, eid: string): Promise<boolean> {
    const lock = await this.storage.rmw(id, (lock) => {
      if (!lock || lock.eid === eid) {
        return {
          id,
          eid,
        };
      }

      return lock;
    });

    if (lock.eid !== eid) {
      throw new ResonateStorageError(ErrorCodes.FORBIDDEN, `Forbidden request`);
    }

    return lock.eid === eid;
  }

  async release(id: string, eid: string) {
    const result = await this.storage.rmd(id, (lock) => lock.eid === eid);
    if (!result) {
      throw new ResonateStorageError(ErrorCodes.NOT_FOUND, `Not found`);
    }
  }
}

// Utils

function searchStates(state: string | undefined): string[] {
  if (state?.toLowerCase() == "pending") {
    return ["PENDING"];
  } else if (state?.toLowerCase() == "resolved") {
    return ["RESOLVED"];
  } else if (state?.toLowerCase() == "rejected") {
    return ["REJECTED", "REJECTED_CANCELED", "REJECTED_TIMEDOUT"];
  } else {
    return ["PENDING", "RESOLVED", "REJECTED", "REJECTED_CANCELED", "REJECTED_TIMEDOUT"];
  }
}<|MERGE_RESOLUTION|>--- conflicted
+++ resolved
@@ -1,5 +1,5 @@
 import * as cronParser from "cron-parser";
-import { ErrorCodes, ResonateError } from "../error";
+import { ErrorCodes, ResonateStorageError } from "../error";
 import { ILogger } from "../logger";
 import { Logger } from "../loggers/logger";
 import {
@@ -14,15 +14,8 @@
   isRejectedPromise,
   isCanceledPromise,
   isTimedoutPromise,
-<<<<<<< HEAD
 } from "../promises/types";
 import { Schedule } from "../schedules/types";
-=======
-} from "../promise";
-import { Schedule } from "../schedule";
-import { IStore, IPromiseStore, IScheduleStore, ILockStore } from "../store";
-import { ErrorCodes, ResonateStorageError } from "../error";
->>>>>>> 00c9bfcf
 import { IStorage } from "../storage";
 import { MemoryStorage } from "../storages/memory";
 import { WithTimeout } from "../storages/withTimeout";
