import { lfc, lfi, rfc, rfi } from "../src/context";
import { Coroutine, type Suspended } from "../src/coroutine";
import { Handler } from "../src/handler";
import { DurablePromiseRecord, Network, RecvMsg, RequestMsg, ResponseMsg } from "../src/network/network";

class DummyNetwork implements Network {
  private promises = new Map<string, DurablePromiseRecord>();
  send(request: RequestMsg, callback: (timeout: boolean, response: ResponseMsg) => void): void {
    switch (request.kind) {
      case "createPromise": {
        const p: DurablePromiseRecord = {
          id: request.id,
          state: "pending",
          timeout: request.timeout,
          param: request.param,
          value: undefined,
          tags: request.tags || {},
          iKeyForCreate: request.iKey,
        };
        this.promises.set(p.id, p);
        callback(false, {
          kind: "createPromise",
          promise: p,
        });
        return;
      }

      case "completePromise": {
        const p = this.promises.get(request.id)!;
        p.state = "resolved";
        p.value = request.value!;
        this.promises.set(p.id, p);
        callback(false, {
          kind: "completePromise",
          promise: p,
        });
      }
      default:
        throw new Error("All other kind will not be implemented");
    }
  }
  recv(_msg: RecvMsg): void {
    throw new Error("Method not implemented.");
  }
}

describe("Coroutine", () => {
  // Helper functions to write test easily
  const exec = (uuid: string, func: any, args: any[], handler: Handler) => {
    return new Promise<any>((resolve) => {
      Coroutine.exec(uuid, func, args, handler, resolve);
    });
  };

  const resolvePromise = (handler: Handler, id: string, value: any) => {
    return new Promise<any>((resolve) => {
      handler.resolvePromise(id, value, resolve);
    });
  };

  test('basic coroutine completes with { type: "completed", value: 42 }', async () => {
    function* bar() {
      return 42;
    }

<<<<<<< HEAD
    const d = new Coroutine("abc", foo());
    const r = d.next({ type: "internal.nothing", id: "abc" });

    expect(r).toMatchObject({
      type: "internal.return",
      value: {
        type: "internal.literal",
        value: 42,
      },
    });
=======
    function* foo() {
      const p = yield* lfi(bar);
      const v = yield* p;
      return v;
    }
    const h = new Handler(new DummyNetwork());
    const r = await exec("foo.1", foo, [], h);
    expect(r).toEqual({ type: "completed", value: 42 });
>>>>>>> 9e42103d
  });

  test("basic coroutine with function suspends after first await", async () => {
    function bar() {
      return 42;
    }
    function baz() {
      return 31416;
    }

    function* foo() {
      const p = yield* lfi(bar);
      const p2 = yield* lfi(baz);
      const v = yield* p;
      const v2 = yield* p2;
      return v + v2;
    }
    const h = new Handler(new DummyNetwork());

<<<<<<< HEAD
    const d = new Coroutine("abc", foo());
    const r = d.next({ type: "internal.nothing", id: "abc" });
=======
    // First execution - should suspend
    let r = await exec("foo.1", foo, [], h);
    expect(r).toMatchObject({ type: "suspended" });
    const suspended = r as Suspended;
    expect(suspended.todos).toHaveLength(2);
>>>>>>> 9e42103d

    await resolvePromise(h, "foo.1.0", 42);
    await resolvePromise(h, "foo.1.1", 31416);

    // Second execution - should complete
    r = await exec("foo.1", foo, [], h);
    expect(r).toMatchObject({ type: "completed", value: 42 + 31416 });
  });

  test("coroutine with a suspension point suspends if can not make more progress", async () => {
    function* bar() {
      return 42;
    }

<<<<<<< HEAD
    const d = new Coroutine("abc", foo());
    const r = d.next({ type: "internal.nothing", id: "abc" });
=======
    function* foo() {
      const p1 = yield* lfi(bar);
      const p2 = yield* rfi(bar);
      const v1 = yield* p1;
      const vx = yield* p1;
      const v2 = yield* p2;
      return v1;
    }
>>>>>>> 9e42103d

    const h = new Handler(new DummyNetwork());

    let r = await exec("foo.1", foo, [], h);
    expect(r.type).toBe("suspended");
    r = r as Suspended;
    expect(r.todos).toHaveLength(1);

    await resolvePromise(h, "foo.1.1", 42);
    r = await exec("foo.1", foo, [], h);
    expect(r).toEqual({ type: "completed", value: 42 });
  });

  test("Structured concurrency", async () => {
    function* bar() {
      return 42;
    }

<<<<<<< HEAD
    const d = new Coroutine("abc", foo());
    let r = d.next({ type: "internal.nothing", id: "abc" });
    expect(r).toMatchObject({
      type: "internal.async",
      kind: "lfi",
    });

    r = d.next({
      type: "internal.promise",
      state: "completed",
      id: "abc",
      value: {
        type: "internal.literal",
        id: "abc",
        value: 2,
      },
    });
=======
    function* foo() {
      yield* rfi(bar);
      yield* rfi(bar);
      return 99;
    }

    const h = new Handler(new DummyNetwork());
    let r = await exec("foo.1", foo, [], h);
>>>>>>> 9e42103d

    expect(r.type).toBe("suspended");
    r = r as Suspended;
    expect(r.todos).toHaveLength(2);

<<<<<<< HEAD
    r = d.next({
      type: "internal.literal",
      value: 2,
      id: "abc",
    });
=======
    await resolvePromise(h, "foo.1.1", 42);
    r = await exec("foo.1", foo, [], h);
>>>>>>> 9e42103d

    expect(r.type).toBe("suspended");
    r = r as Suspended;
    expect(r.todos).toHaveLength(1);

<<<<<<< HEAD
    r = d.next({
      type: "internal.promise",
      state: "pending",
      id: "abc",
    });
=======
    await resolvePromise(h, "foo.1.0", 42);
    r = await exec("foo.1", foo, [], h);
>>>>>>> 9e42103d

    expect(r).toEqual({ type: "completed", value: 99 });
  });

  test("lfc/rfc", async () => {
    function* bar() {
      return 42;
    }

<<<<<<< HEAD
    const d = new Coroutine("abc", foo());

    d.next({ type: "internal.nothing", id: "abc" }); // First yield
    d.next({ type: "internal.literal", id: "abc.1", value: 10 }); // yield a future, get a literal back
    const r = d.next({
      type: "internal.promise",
      state: "completed",
      id: "abc.2",
      value: {
        type: "internal.literal",
        id: "abc.2.lit",
        value: 42,
      },
    }); // yield an invoke, get a completed promise back

    expect(r).toMatchObject({
      type: "internal.return",
      value: {
        type: "internal.literal",
        value: 30,
      },
    });
  });

  it("awaits if there are pending invokes - Structured Concurrency", () => {
    function* foo(): Generator<Invoke<any> | Future<any>, any, number> {
      yield new Future("future-1", "completed", 10); // A
      yield new Invoke("lfi", () => 20); // B
      yield new Invoke("lfi", () => 30); // C
      return 30; // D
    }

    const d = new Coroutine("abc", foo());

    d.next({ type: "internal.nothing", id: "abc" }); // First yield
    d.next({ type: "internal.literal", id: "abc.1", value: 10 }); // A -> yield a future, get a literal back
    d.next({
      type: "internal.promise",
      state: "pending",
      id: "abc.1",
    }); // B -> yield an invoke, get a pending promise back
    const r = d.next({
      type: "internal.promise",
      state: "completed",
      id: "abc.2",
      value: {
        type: "internal.literal",
        id: "abc.1.lit",
        value: 30,
      },
    }); // C -> yield an invoke, get a completed promise back

    // D -> Must not return, instead tell the caller to await given that there is a pending invoke
    expect(r).toMatchObject({
      type: "internal.await",
      promise: {
        type: "internal.promise",
        state: "pending",
      },
    });
  });
=======
    function* foo() {
      const v1: number = yield* lfc(bar);
      const v2: number = yield* rfc(bar);
      return v1 + v2;
    }

    const h = new Handler(new DummyNetwork());
>>>>>>> 9e42103d

    let r = await exec("foo.1", foo, [], h);
    expect(r.type).toBe("suspended");
    let suspended = r as Suspended;
    expect(suspended.todos).toHaveLength(1);

<<<<<<< HEAD
    const d = new Coroutine("abc", foo());

    d.next({ type: "internal.nothing", id: "abc" }); // First yield
    d.next({ type: "internal.literal", id: "abc.1", value: 10 }); // A -> yield a future, get a literal back
    d.next({
      type: "internal.promise",
      state: "completed",
      id: "abc.1",
      value: {
        type: "internal.literal",
        id: "abc.1.lit",
        value: 20,
      },
    }); // B -> yield an invoke, get a completed promise back
    const r = d.next({
      type: "internal.promise",
      state: "completed",
      id: "abc.2",
      value: {
        type: "internal.literal",
        id: "abc.1.lit",
        value: 30,
      },
    }); // C -> yield an invoke, get a completed promise back

    // D -> Must return given that the previous invokes were completed
    // even if they were not explicitly awaited.
    expect(r).toMatchObject({
      type: "internal.return",
      value: {
        type: "internal.literal",
        value: 42,
      },
    });
=======
    await resolvePromise(h, "foo.1.1", 42);

    r = await exec("foo.1", foo, [], h);
    expect(r).toEqual({ type: "completed", value: 84 });
>>>>>>> 9e42103d
  });
});<|MERGE_RESOLUTION|>--- conflicted
+++ resolved
@@ -63,18 +63,6 @@
       return 42;
     }
 
-<<<<<<< HEAD
-    const d = new Coroutine("abc", foo());
-    const r = d.next({ type: "internal.nothing", id: "abc" });
-
-    expect(r).toMatchObject({
-      type: "internal.return",
-      value: {
-        type: "internal.literal",
-        value: 42,
-      },
-    });
-=======
     function* foo() {
       const p = yield* lfi(bar);
       const v = yield* p;
@@ -83,7 +71,6 @@
     const h = new Handler(new DummyNetwork());
     const r = await exec("foo.1", foo, [], h);
     expect(r).toEqual({ type: "completed", value: 42 });
->>>>>>> 9e42103d
   });
 
   test("basic coroutine with function suspends after first await", async () => {
@@ -103,16 +90,11 @@
     }
     const h = new Handler(new DummyNetwork());
 
-<<<<<<< HEAD
-    const d = new Coroutine("abc", foo());
-    const r = d.next({ type: "internal.nothing", id: "abc" });
-=======
     // First execution - should suspend
     let r = await exec("foo.1", foo, [], h);
     expect(r).toMatchObject({ type: "suspended" });
     const suspended = r as Suspended;
     expect(suspended.todos).toHaveLength(2);
->>>>>>> 9e42103d
 
     await resolvePromise(h, "foo.1.0", 42);
     await resolvePromise(h, "foo.1.1", 31416);
@@ -127,10 +109,6 @@
       return 42;
     }
 
-<<<<<<< HEAD
-    const d = new Coroutine("abc", foo());
-    const r = d.next({ type: "internal.nothing", id: "abc" });
-=======
     function* foo() {
       const p1 = yield* lfi(bar);
       const p2 = yield* rfi(bar);
@@ -139,7 +117,6 @@
       const v2 = yield* p2;
       return v1;
     }
->>>>>>> 9e42103d
 
     const h = new Handler(new DummyNetwork());
 
@@ -158,25 +135,6 @@
       return 42;
     }
 
-<<<<<<< HEAD
-    const d = new Coroutine("abc", foo());
-    let r = d.next({ type: "internal.nothing", id: "abc" });
-    expect(r).toMatchObject({
-      type: "internal.async",
-      kind: "lfi",
-    });
-
-    r = d.next({
-      type: "internal.promise",
-      state: "completed",
-      id: "abc",
-      value: {
-        type: "internal.literal",
-        id: "abc",
-        value: 2,
-      },
-    });
-=======
     function* foo() {
       yield* rfi(bar);
       yield* rfi(bar);
@@ -185,37 +143,20 @@
 
     const h = new Handler(new DummyNetwork());
     let r = await exec("foo.1", foo, [], h);
->>>>>>> 9e42103d
 
     expect(r.type).toBe("suspended");
     r = r as Suspended;
     expect(r.todos).toHaveLength(2);
 
-<<<<<<< HEAD
-    r = d.next({
-      type: "internal.literal",
-      value: 2,
-      id: "abc",
-    });
-=======
     await resolvePromise(h, "foo.1.1", 42);
     r = await exec("foo.1", foo, [], h);
->>>>>>> 9e42103d
 
     expect(r.type).toBe("suspended");
     r = r as Suspended;
     expect(r.todos).toHaveLength(1);
 
-<<<<<<< HEAD
-    r = d.next({
-      type: "internal.promise",
-      state: "pending",
-      id: "abc",
-    });
-=======
     await resolvePromise(h, "foo.1.0", 42);
     r = await exec("foo.1", foo, [], h);
->>>>>>> 9e42103d
 
     expect(r).toEqual({ type: "completed", value: 99 });
   });
@@ -225,69 +166,6 @@
       return 42;
     }
 
-<<<<<<< HEAD
-    const d = new Coroutine("abc", foo());
-
-    d.next({ type: "internal.nothing", id: "abc" }); // First yield
-    d.next({ type: "internal.literal", id: "abc.1", value: 10 }); // yield a future, get a literal back
-    const r = d.next({
-      type: "internal.promise",
-      state: "completed",
-      id: "abc.2",
-      value: {
-        type: "internal.literal",
-        id: "abc.2.lit",
-        value: 42,
-      },
-    }); // yield an invoke, get a completed promise back
-
-    expect(r).toMatchObject({
-      type: "internal.return",
-      value: {
-        type: "internal.literal",
-        value: 30,
-      },
-    });
-  });
-
-  it("awaits if there are pending invokes - Structured Concurrency", () => {
-    function* foo(): Generator<Invoke<any> | Future<any>, any, number> {
-      yield new Future("future-1", "completed", 10); // A
-      yield new Invoke("lfi", () => 20); // B
-      yield new Invoke("lfi", () => 30); // C
-      return 30; // D
-    }
-
-    const d = new Coroutine("abc", foo());
-
-    d.next({ type: "internal.nothing", id: "abc" }); // First yield
-    d.next({ type: "internal.literal", id: "abc.1", value: 10 }); // A -> yield a future, get a literal back
-    d.next({
-      type: "internal.promise",
-      state: "pending",
-      id: "abc.1",
-    }); // B -> yield an invoke, get a pending promise back
-    const r = d.next({
-      type: "internal.promise",
-      state: "completed",
-      id: "abc.2",
-      value: {
-        type: "internal.literal",
-        id: "abc.1.lit",
-        value: 30,
-      },
-    }); // C -> yield an invoke, get a completed promise back
-
-    // D -> Must not return, instead tell the caller to await given that there is a pending invoke
-    expect(r).toMatchObject({
-      type: "internal.await",
-      promise: {
-        type: "internal.promise",
-        state: "pending",
-      },
-    });
-  });
-=======
     function* foo() {
       const v1: number = yield* lfc(bar);
       const v2: number = yield* rfc(bar);
@@ -295,53 +173,15 @@
     }
 
     const h = new Handler(new DummyNetwork());
->>>>>>> 9e42103d
 
     let r = await exec("foo.1", foo, [], h);
     expect(r.type).toBe("suspended");
     let suspended = r as Suspended;
     expect(suspended.todos).toHaveLength(1);
 
-<<<<<<< HEAD
-    const d = new Coroutine("abc", foo());
-
-    d.next({ type: "internal.nothing", id: "abc" }); // First yield
-    d.next({ type: "internal.literal", id: "abc.1", value: 10 }); // A -> yield a future, get a literal back
-    d.next({
-      type: "internal.promise",
-      state: "completed",
-      id: "abc.1",
-      value: {
-        type: "internal.literal",
-        id: "abc.1.lit",
-        value: 20,
-      },
-    }); // B -> yield an invoke, get a completed promise back
-    const r = d.next({
-      type: "internal.promise",
-      state: "completed",
-      id: "abc.2",
-      value: {
-        type: "internal.literal",
-        id: "abc.1.lit",
-        value: 30,
-      },
-    }); // C -> yield an invoke, get a completed promise back
-
-    // D -> Must return given that the previous invokes were completed
-    // even if they were not explicitly awaited.
-    expect(r).toMatchObject({
-      type: "internal.return",
-      value: {
-        type: "internal.literal",
-        value: 42,
-      },
-    });
-=======
     await resolvePromise(h, "foo.1.1", 42);
 
     r = await exec("foo.1", foo, [], h);
     expect(r).toEqual({ type: "completed", value: 84 });
->>>>>>> 9e42103d
   });
 });