--- conflicted
+++ resolved
@@ -9,12 +9,8 @@
 import { AsyncProcessor, type Processor } from "./processor/processor";
 import type { Registry } from "./registry";
 import type { ClaimedTask, Task } from "./resonate-inner";
-<<<<<<< HEAD
-import { Exponential, Never } from "./retries";
+import { Exponential, Never, type RetryPolicyConstructor } from "./retries";
 import type { Span, SpanContext, Tracer } from "./tracer";
-=======
-import { Exponential, Never, type RetryPolicyConstructor } from "./retries";
->>>>>>> af163d6a
 import type { Callback, Func } from "./types";
 import * as util from "./util";
 
@@ -203,12 +199,8 @@
         dependencies: this.dependencies,
         timeout: rootPromise.timeout,
         version: registered.version,
-<<<<<<< HEAD
-        retryPolicy: util.isGeneratorFunction(registered.func) ? new Never() : new Exponential(),
+        retryPolicy: retryPolicy,
         spanContext: this.spanContext,
-=======
-        retryPolicy: retryPolicy,
->>>>>>> af163d6a
       });
 
       if (util.isGeneratorFunction(registered.func)) {
