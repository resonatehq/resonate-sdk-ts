--- conflicted
+++ resolved
@@ -147,13 +147,9 @@
 
     // function must be registered
     if (!registered) {
-<<<<<<< HEAD
-      exceptions[4](rootPromise.param.data.func, rootPromise.param.data.version ?? 1).log();
-=======
       exceptions
         .REGISTRY_FUNCTION_NOT_REGISTERED(rootPromise.param.data.func, rootPromise.param.data.version ?? 1)
         .log();
->>>>>>> 2381c19d
       return doneAndDropTaskIfErr(true);
     }
 
