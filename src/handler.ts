--- conflicted
+++ resolved
@@ -1,8 +1,4 @@
-<<<<<<< HEAD
-import type { DurablePromiseRecord, CreatePromiseRes, Network, CompletePromiseRes } from "./network/network";
-=======
 import type { CompletePromiseRes, CreatePromiseRes, DurablePromiseRecord, Network } from "./network/network";
->>>>>>> 9e42103d
 import * as util from "./util";
 
 interface DurablePromiseProto {
@@ -56,23 +52,13 @@
       },
       (timeout, response) => {
         if (timeout) {
-<<<<<<< HEAD
-          console.log("got a timeout nope out of here, what does it mean?");
-=======
->>>>>>> 9e42103d
           return;
         }
 
         util.assert(response.kind === "createPromise");
-<<<<<<< HEAD
-        const createPromiseRes = response as CreatePromiseRes;
-        this.promises.set(createPromiseRes.promise.id, createPromiseRes.promise);
-        callback(createPromiseRes.promise);
-=======
         const { promise } = response as CreatePromiseRes;
         this.promises.set(promise.id, promise);
         callback(promise);
->>>>>>> 9e42103d
       },
     );
   }
@@ -98,20 +84,12 @@
       (timeout, response) => {
         if (timeout) {
           console.log("got a timeout, nope out of here, what does it mean?");
-<<<<<<< HEAD
-        }
-        util.assert(response.kind === "completePromise");
-        const completePromiseRes = response as CompletePromiseRes;
-        this.promises.set(completePromiseRes.promise.id, completePromiseRes.promise);
-        callback(completePromiseRes.promise);
-=======
           return;
         }
         util.assert(response.kind === "completePromise", "Response must be complete promise");
         const { promise } = response as CompletePromiseRes;
         this.promises.set(promise.id, promise);
         callback(promise);
->>>>>>> 9e42103d
       },
     );
   }
