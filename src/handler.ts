--- conflicted
+++ resolved
@@ -105,11 +105,7 @@
     try {
       param = this.encoder.encode(req.param?.data);
     } catch (e) {
-<<<<<<< HEAD
-      done(exceptions["7"](req.param?.data?.func ?? func, e));
-=======
       done(exceptions.ENCODING_ARGS_UNENCODEABLE(req.param?.data?.func ?? func, e));
->>>>>>> 2381c19d
       return;
     }
 
@@ -149,11 +145,7 @@
     try {
       param = this.encoder.encode(req.promise.param?.data);
     } catch (e) {
-<<<<<<< HEAD
-      done(exceptions["7"](req.promise.param?.data?.func ?? func, e));
-=======
       done(exceptions.ENCODING_ARGS_UNENCODEABLE(req.promise.param?.data?.func ?? func, e));
->>>>>>> 2381c19d
       return;
     }
 
@@ -199,11 +191,7 @@
     try {
       value = this.encoder.encode(req.value?.data);
     } catch (e) {
-<<<<<<< HEAD
-      done(exceptions["9"](func, e));
-=======
       done(exceptions.ENCODING_RETV_UNENCODEABLE(func, e));
->>>>>>> 2381c19d
       return;
     }
 
@@ -227,11 +215,7 @@
     const task = this.cache.getTask(req.id);
     if (task && task.counter >= req.counter) {
       done(
-<<<<<<< HEAD
-        exceptions[10]("The task counter is invalid", {
-=======
         exceptions.ENCODING_RETV_UNDECODEABLE("The task counter is invalid", {
->>>>>>> 2381c19d
           code: 40307,
           message: "The task counter is invalid",
         }),
@@ -367,21 +351,13 @@
     try {
       paramData = this.encoder.decode(promise.param);
     } catch (e) {
-<<<<<<< HEAD
-      throw exceptions["8"](func, e);
-=======
       throw exceptions.ENCODING_ARGS_UNDECODEABLE(func, e);
->>>>>>> 2381c19d
     }
 
     try {
       valueData = this.encoder.decode(promise.value);
     } catch (e) {
-<<<<<<< HEAD
-      throw exceptions["10"](paramData?.func ?? func, e);
-=======
       throw exceptions.ENCODING_RETV_UNDECODEABLE(paramData?.func ?? func, e);
->>>>>>> 2381c19d
     }
 
     return {
