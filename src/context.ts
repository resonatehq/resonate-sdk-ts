--- conflicted
+++ resolved
@@ -1,9 +1,5 @@
 import type { Clock } from "./clock";
-<<<<<<< HEAD
-import exceptions from "./exceptions";
-=======
 import exceptions, { type ResonateError } from "./exceptions";
->>>>>>> 0fc97637
 import type { CreatePromiseReq } from "./network/network";
 import { Options } from "./options";
 import type { Registry } from "./registry";
@@ -145,34 +141,34 @@
   readonly timeout: number;
 
   // core four
-  lfi<F extends Func>(func: F, ...args: ParamsWithOptions<F>): LFI<Return<F>>;
-  lfi<T>(func: string, ...args: any[]): LFI<T>;
-  lfc<F extends Func>(func: F, ...args: ParamsWithOptions<F>): LFC<Return<F>>;
-  lfc<T>(func: string, ...args: any[]): LFC<T>;
-  rfi<F extends Func>(func: F, ...args: ParamsWithOptions<F>): RFI<Return<F>>;
-  rfi<T>(func: string, ...args: any[]): RFI<T>;
-  rfc<F extends Func>(func: F, ...args: ParamsWithOptions<F>): RFC<Return<F>>;
-  rfc<T>(func: string, ...args: any[]): RFC<T>;
+  lfi<F extends Func>(func: F, ...args: ParamsWithOptions<F>): LFI<Return<F>> | DIE;
+  lfi<T>(func: string, ...args: any[]): LFI<T> | DIE;
+  lfc<F extends Func>(func: F, ...args: ParamsWithOptions<F>): LFC<Return<F>> | DIE;
+  lfc<T>(func: string, ...args: any[]): LFC<T> | DIE;
+  rfi<F extends Func>(func: F, ...args: ParamsWithOptions<F>): RFI<Return<F>> | DIE;
+  rfi<T>(func: string, ...args: any[]): RFI<T> | DIE;
+  rfc<F extends Func>(func: F, ...args: ParamsWithOptions<F>): RFC<Return<F>> | DIE;
+  rfc<T>(func: string, ...args: any[]): RFC<T> | DIE;
 
   // beginRun (lfi alias)
-  beginRun<F extends Func>(func: F, ...args: ParamsWithOptions<F>): LFI<Return<F>>;
-  beginRun<T>(func: string, ...args: any[]): LFI<T>;
+  beginRun<F extends Func>(func: F, ...args: ParamsWithOptions<F>): LFI<Return<F>> | DIE;
+  beginRun<T>(func: string, ...args: any[]): LFI<T> | DIE;
 
   // run (lfc alias)
-  run<F extends Func>(func: F, ...args: ParamsWithOptions<F>): LFC<Return<F>>;
-  run<T>(func: string, ...args: any[]): LFC<T>;
+  run<F extends Func>(func: F, ...args: ParamsWithOptions<F>): LFC<Return<F>> | DIE;
+  run<T>(func: string, ...args: any[]): LFC<T> | DIE;
 
   // beginRpc (rfi alias)
-  beginRpc<F extends Func>(func: F, ...args: ParamsWithOptions<F>): RFI<Return<F>>;
-  beginRpc<T>(func: string, ...args: any[]): RFI<T>;
+  beginRpc<F extends Func>(func: F, ...args: ParamsWithOptions<F>): RFI<Return<F>> | DIE;
+  beginRpc<T>(func: string, ...args: any[]): RFI<T> | DIE;
 
   // rpc (rfc alias)
-  rpc<F extends Func>(func: F, ...args: ParamsWithOptions<F>): RFC<Return<F>>;
-  rpc<T>(func: string, ...args: any[]): RFC<T>;
+  rpc<F extends Func>(func: F, ...args: ParamsWithOptions<F>): RFC<Return<F>> | DIE;
+  rpc<T>(func: string, ...args: any[]): RFC<T> | DIE;
 
   // detached
-  detached<F extends Func>(func: F, ...args: ParamsWithOptions<F>): RFI<Return<F>>;
-  detached<T>(func: string, ...args: any[]): RFI<T>;
+  detached<F extends Func>(func: F, ...args: ParamsWithOptions<F>): RFI<Return<F>> | DIE;
+  detached<T>(func: string, ...args: any[]): RFI<T> | DIE;
 
   // sleep
   sleep(ms: number): RFC<void>;
@@ -192,13 +188,6 @@
     tags?: Record<string, string>;
   }): RFI<T>;
 
-<<<<<<< HEAD
-=======
-  // detached
-  detached<F extends Func>(func: F, ...args: ParamsWithOptions<F>): RFI<Return<F>>;
-  detached<T>(func: string, ...args: any[]): RFI<T>;
-  detached(func: Func | string, ...args: any[]): RFI<any>;
-
   // die
 
   // Aborts the execution of the root promise if condition is true
@@ -207,7 +196,6 @@
   // Aborts the execution of the root promise if condition is false
   assert(condition: boolean, msg?: string): DIE;
 
->>>>>>> 0fc97637
   // getDependency
   getDependency<T = any>(key: string): T | undefined;
 
@@ -295,14 +283,14 @@
     );
   }
 
-  lfi<F extends Func>(func: F, ...args: ParamsWithOptions<F>): LFI<Return<F>>;
-  lfi<T>(func: string, ...args: any[]): LFI<T>;
-  lfi(funcOrName: Func | string, ...args: any[]): LFI<any> {
+  lfi<F extends Func>(func: F, ...args: ParamsWithOptions<F>): LFI<Return<F>> | DIE;
+  lfi<T>(func: string, ...args: any[]): LFI<T> | DIE;
+  lfi(funcOrName: Func | string, ...args: any[]): LFI<any> | DIE {
     const [argu, opts] = util.splitArgsAndOpts(args, this.options());
     const registered = this.registry.get(funcOrName, opts.version);
 
     if (typeof funcOrName === "string" && !registered) {
-      throw exceptions.REGISTRY_FUNCTION_NOT_REGISTERED(funcOrName, opts.version);
+      return new DIE(true, exceptions.REGISTRY_FUNCTION_NOT_REGISTERED(funcOrName, opts.version));
     }
 
     const func = registered ? registered.func : (funcOrName as Func);
@@ -316,14 +304,14 @@
     );
   }
 
-  lfc<F extends Func>(func: F, ...args: ParamsWithOptions<F>): LFC<Return<F>>;
-  lfc<T>(func: string, ...args: any[]): LFC<T>;
-  lfc(funcOrName: Func | string, ...args: any[]): LFC<any> {
+  lfc<F extends Func>(func: F, ...args: ParamsWithOptions<F>): LFC<Return<F>> | DIE;
+  lfc<T>(func: string, ...args: any[]): LFC<T> | DIE;
+  lfc(funcOrName: Func | string, ...args: any[]): LFC<any> | DIE {
     const [argu, opts] = util.splitArgsAndOpts(args, this.options());
     const registered = this.registry.get(funcOrName, opts.version);
 
     if (typeof funcOrName === "string" && !registered) {
-      throw exceptions.REGISTRY_FUNCTION_NOT_REGISTERED(funcOrName, opts.version);
+      return new DIE(true, exceptions.REGISTRY_FUNCTION_NOT_REGISTERED(funcOrName, opts.version));
     }
 
     const func = registered ? registered.func : (funcOrName as Func);
@@ -337,14 +325,14 @@
     );
   }
 
-  rfi<F extends Func>(func: F, ...args: ParamsWithOptions<F>): RFI<Return<F>>;
-  rfi<T>(func: string, ...args: any[]): RFI<T>;
-  rfi(funcOrName: Func | string, ...args: any[]): RFI<any> {
+  rfi<F extends Func>(func: F, ...args: ParamsWithOptions<F>): RFI<Return<F>> | DIE;
+  rfi<T>(func: string, ...args: any[]): RFI<T> | DIE;
+  rfi(funcOrName: Func | string, ...args: any[]): RFI<any> | DIE {
     const [argu, opts] = util.splitArgsAndOpts(args, this.options());
     const registered = this.registry.get(funcOrName, opts.version);
 
     if (typeof funcOrName === "function" && !registered) {
-      throw exceptions.REGISTRY_FUNCTION_NOT_REGISTERED(funcOrName.name, opts.version);
+      return new DIE(true, exceptions.REGISTRY_FUNCTION_NOT_REGISTERED(funcOrName.name, opts.version));
     }
 
     const data = {
@@ -356,14 +344,14 @@
     return new RFI(opts.id, this.remoteCreateReq(data, opts));
   }
 
-  rfc<F extends Func>(func: F, ...args: ParamsWithOptions<F>): RFC<Return<F>>;
-  rfc<T>(func: string, ...args: any[]): RFC<T>;
-  rfc(funcOrName: Func | string, ...args: any[]): RFC<any> {
+  rfc<F extends Func>(func: F, ...args: ParamsWithOptions<F>): RFC<Return<F>> | DIE;
+  rfc<T>(func: string, ...args: any[]): RFC<T> | DIE;
+  rfc(funcOrName: Func | string, ...args: any[]): RFC<any> | DIE {
     const [argu, opts] = util.splitArgsAndOpts(args, this.options());
     const registered = this.registry.get(funcOrName, opts.version);
 
     if (typeof funcOrName === "function" && !registered) {
-      throw exceptions.REGISTRY_FUNCTION_NOT_REGISTERED(funcOrName.name, opts.version);
+      return new DIE(true, exceptions.REGISTRY_FUNCTION_NOT_REGISTERED(funcOrName.name, opts.version));
     }
 
     const data = {
@@ -375,14 +363,14 @@
     return new RFC(opts.id, this.remoteCreateReq(data, opts));
   }
 
-  detached<F extends Func>(func: F, ...args: ParamsWithOptions<F>): RFI<Return<F>>;
-  detached<T>(func: string, ...args: any[]): RFI<T>;
-  detached(funcOrName: Func | string, ...args: any[]): RFI<any> {
+  detached<F extends Func>(func: F, ...args: ParamsWithOptions<F>): RFI<Return<F>> | DIE;
+  detached<T>(func: string, ...args: any[]): RFI<T> | DIE;
+  detached(funcOrName: Func | string, ...args: any[]): RFI<any> | DIE {
     const [argu, opts] = util.splitArgsAndOpts(args, this.options());
     const registered = this.registry.get(funcOrName, opts.version);
 
     if (typeof funcOrName === "function" && !registered) {
-      throw exceptions.REGISTRY_FUNCTION_NOT_REGISTERED(funcOrName.name, opts.version);
+      return new DIE(true, exceptions.REGISTRY_FUNCTION_NOT_REGISTERED(funcOrName.name, opts.version));
     }
 
     const data = {
@@ -426,25 +414,6 @@
     return new RFC(id, this.sleepCreateOpts(id, until));
   }
 
-<<<<<<< HEAD
-=======
-  detached<F extends Func>(func: F, ...args: ParamsWithOptions<F>): RFI<Return<F>>;
-  detached<T>(func: string, ...args: any[]): RFI<T>;
-  detached(func: Func | string, ...args: any[]): RFI<any> {
-    if (typeof func === "function") {
-      throw new Error("not implemented");
-    }
-
-    const [argu, opts] = util.splitArgsAndOpts(args, this.options());
-    const data = {
-      func: func,
-      args: argu,
-      version: opts.version,
-    };
-
-    return new RFI(opts.id, this.remoteCreateReq(data, opts, Number.MAX_SAFE_INTEGER), "detached");
-  }
-
   panic(condition: boolean, msg?: string): DIE {
     const src = util.getCallerInfo();
     return new DIE(condition, exceptions.PANIC(src, msg));
@@ -454,7 +423,6 @@
     return this.panic(!condition, msg);
   }
 
->>>>>>> 0fc97637
   getDependency<T = any>(name: string): T | undefined {
     return this.dependencies.get(name);
   }
