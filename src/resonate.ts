--- conflicted
+++ resolved
@@ -463,7 +463,6 @@
 
     util.assert(registered.version > 0, "function version must be greater than zero");
 
-<<<<<<< HEAD
     const span = this.tracer.startSpan(id, this.clock.now());
     const spanContext = span.context();
 
@@ -478,6 +477,7 @@
               data: {
                 func: registered.name,
                 args: args,
+                retry: opts.retryPolicy?.encode(),
                 version: registered.version,
               },
             },
@@ -488,19 +488,6 @@
               "resonate:scope": "global",
               "resonate:invoke": this.anycastPreference,
             },
-=======
-    const { promise, task } = await this.createPromiseAndTask({
-      kind: "createPromiseAndTask",
-      promise: {
-        id: id,
-        timeout: Date.now() + opts.timeout,
-        param: {
-          data: {
-            func: registered.name,
-            args: args,
-            retry: opts.retryPolicy?.encode(),
-            version: registered.version,
->>>>>>> af163d6a
           },
           task: {
             processId: this.pid,
@@ -610,7 +597,6 @@
       throw exceptions.REGISTRY_FUNCTION_NOT_REGISTERED(funcOrName.name, opts.version);
     }
 
-<<<<<<< HEAD
     const span = this.tracer.startSpan(id, this.clock.now());
     const spanContext = span.context();
 
@@ -624,6 +610,7 @@
             data: {
               func: registered ? registered.name : (funcOrName as string),
               args: args,
+              retry: opts.retryPolicy?.encode(),
               version: registered ? registered.version : opts.version || 1,
             },
           },
@@ -636,18 +623,6 @@
           },
           iKey: id,
           strict: false,
-=======
-    const promise = await this.createPromise({
-      kind: "createPromise",
-      id: id,
-      timeout: Date.now() + opts.timeout,
-      param: {
-        data: {
-          func: registered ? registered.name : (funcOrName as string),
-          args: args,
-          retry: opts.retryPolicy?.encode(),
-          version: registered ? registered.version : opts.version || 1,
->>>>>>> af163d6a
         },
         spanContext.encode(),
       );
