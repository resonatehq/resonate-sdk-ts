import { LocalNetwork } from "../dev/network";
<<<<<<< HEAD
import { AsyncHeartbeat } from "./heartbeat";
import type { Network } from "./network/network";
import { HttpNetwork } from "./network/remote";
import { type PromiseHandler, ResonateInner } from "./resonate-inner";
=======
import { AsyncHeartbeat, NoHeartbeat } from "./heartbeat";
import type { DurablePromiseRecord, Network } from "./network/network";
import { HttpNetwork } from "./network/remote";
import { Promises } from "./promises";
import { ResonateInner } from "./resonate-inner";
import { Schedules } from "./schedules";
>>>>>>> a39b1069
import { type Func, type Options, type ParamsWithOptions, RESONATE_OPTIONS, type Return } from "./types";
import * as util from "./util";

export interface Handle<T> {
  id: string;
  result(): Promise<T>;
}

export interface ResonateFunc<F extends Func> {
  run: (id: string, ...args: ParamsWithOptions<F>) => Promise<Return<F>>;
  rpc: (id: string, ...args: ParamsWithOptions<F>) => Promise<Return<F>>;
  beginRun: (id: string, ...args: ParamsWithOptions<F>) => Promise<Handle<Return<F>>>;
  beginRpc: (id: string, ...args: ParamsWithOptions<F>) => Promise<Handle<Return<F>>>;
  options: (opts?: Partial<Options>) => Partial<Options> & { [RESONATE_OPTIONS]: true };
}

export class Resonate {
  private inner: ResonateInner;
  private group: string;
  private pid: string;
  private ttl: number;
  public readonly promises: Promises;
  public readonly schedules: Schedules;

  constructor(config: { group: string; pid: string; ttl: number }, network: Network) {
    this.group = config.group;
    this.pid = config.pid;
    this.ttl = config.ttl;

    const heartbeat =
      network instanceof LocalNetwork ? new NoHeartbeat() : new AsyncHeartbeat(config.pid, this.ttl / 2, network);

    this.inner = new ResonateInner(network, {
<<<<<<< HEAD
      group: this.group,
      pid: this.pid,
      ttl: this.ttl,
      heartbeat: new AsyncHeartbeat(config.pid, this.ttl / 2, network),
=======
      ...config,
      heartbeat: heartbeat,
>>>>>>> a39b1069
    });
    this.promises = new Promises(network);
    this.schedules = new Schedules(network);
  }

  /**
   * Create a local Resonate instance
   */
  static local(): Resonate {
<<<<<<< HEAD
    return new Resonate(
      {
        group: "default",
        pid: "default",
        ttl: 1 * util.MIN,
      },
      new LocalNetwork(),
    );
=======
    return new Resonate(new LocalNetwork(), {
      group: "default",
      pid: "default",
      ttl: Number.MAX_SAFE_INTEGER,
    });
>>>>>>> a39b1069
  }

  /**
   * Create a remote Resonate instance
   */
  static remote({
    host = "http://localhost",
    storePort = "8001",
    messageSourcePort = "8002",
    group = "default",
    pid = crypto.randomUUID().replace(/-/g, ""),
    ttl = 1 * util.MIN,
  }: {
    host?: string;
    storePort?: string;
    messageSourcePort?: string;
    group?: string;
    pid?: string;
    ttl?: number;
  } = {}): Resonate {
    const network = new HttpNetwork({
      host,
      storePort,
      messageSourcePort,
      pid,
      group,
      timeout: 1 * util.MIN,
      headers: {},
    });
    return new Resonate({ pid, group, ttl }, network);
  }

  /**
   * Register a function and returns a registered function
   */
  public register<F extends Func>(name: string, func: F): ResonateFunc<F>;
  public register<F extends Func>(func: F): ResonateFunc<F>;
  public register<F extends Func>(nameOrFunc: string | F, maybeFunc?: F): ResonateFunc<F> {
    const name = typeof nameOrFunc === "string" ? nameOrFunc : nameOrFunc.name;
    const func = typeof nameOrFunc === "string" ? maybeFunc! : nameOrFunc;

    this.inner.register(name ?? func.name, func);

    return {
      run: (id: string, ...args: ParamsWithOptions<F>): Promise<Return<F>> => this.run(id, func, ...args),
      rpc: (id: string, ...args: ParamsWithOptions<F>): Promise<Return<F>> => this.rpc(id, func, ...args),
      beginRun: (id: string, ...args: ParamsWithOptions<F>): Promise<Handle<Return<F>>> =>
        this.beginRun(id, func, ...args),
      beginRpc: (id: string, ...args: ParamsWithOptions<F>): Promise<Handle<Return<F>>> =>
        this.beginRpc(id, func, ...args),
      options: this.options,
    };
  }

  /**
   * Invoke a function and return a value
   */
  public async run<F extends Func>(id: string, func: F, ...args: ParamsWithOptions<F>): Promise<Return<F>>;
  public async run<T>(id: string, name: string, ...args: any[]): Promise<T>;
  public async run<T>(id: string, funcOrName: Func | string, ...args: any[]): Promise<T>;
  public async run(id: string, funcOrName: Func | string, ...args: any[]): Promise<any> {
    return (await this.beginRun(id, funcOrName, ...args)).result();
  }

  /**
   * Invoke a function and return a promise
   */
  public async beginRun<F extends Func>(id: string, func: F, ...args: ParamsWithOptions<F>): Promise<Handle<Return<F>>>;
  public async beginRun<T>(id: string, func: string, ...args: any[]): Promise<Handle<T>>;
  public async beginRun(id: string, funcOrName: Func | string, ...args: any[]): Promise<Handle<any>>;
  public async beginRun(id: string, funcOrName: Func | string, ...argsWithOpts: any[]): Promise<Handle<any>> {
    const registered = this.inner.registry.get(funcOrName); // TODO(avillega): should the register be owned by Resonate?
    if (!registered) {
      throw new Error(`${funcOrName} does not exist`);
    }

    const [args, opts] = util.splitArgsAndOpts(argsWithOpts, this.options());

    const promiseHandler = this.inner.run({
      kind: "createPromiseAndTask",
      promise: {
        id: id,
        timeout: opts.timeout + Date.now(),
        param: { func: registered.name, args },
        tags: {
          ...opts.tags,
          "resonate:invoke": `poll://any@${this.group}/${this.pid}`,
          "resonate:scope": "global",
        }, // TODO(avillega): use the real anycast address or change the server to not require `poll://`
      },
      task: {
        processId: this.pid,
        ttl: this.ttl,
      },
      iKey: id,
      strict: false,
    });

    return this.handle(promiseHandler);
  }

  /**
   * Invoke a remote function and return a value
   */
  public async rpc<F extends Func>(id: string, func: F, ...args: ParamsWithOptions<F>): Promise<Return<F>>;
  public async rpc<T>(id: string, name: string, ...args: any[]): Promise<T>;
  public async rpc<T>(id: string, funcOrName: Func | string, ...args: any[]): Promise<T>;
  public async rpc(id: string, funcOrName: Func | string, ...args: any[]): Promise<any> {
    return (await this.beginRpc(id, funcOrName, ...args)).result();
  }

  /**
   * Invoke a remote function and return a promise
   */
  public async beginRpc<F extends Func>(id: string, func: F, ...args: ParamsWithOptions<F>): Promise<Handle<Return<F>>>;
  public async beginRpc<T>(id: string, func: string, ...args: any[]): Promise<Handle<T>>;
  public async beginRpc(id: string, funcOrName: Func | string, ...args: any[]): Promise<Handle<any>>;
  public async beginRpc(id: string, funcOrName: Func | string, ...argsWithOpts: any[]): Promise<Handle<any>> {
    let name: string;
    if (typeof funcOrName === "string") {
      name = funcOrName;
    } else {
      const registered = this.inner.registry.get(funcOrName);
      if (!registered) {
        throw new Error(`${funcOrName} is not registered`);
      }
      name = registered.name;
    }

    const [args, opts] = util.splitArgsAndOpts(argsWithOpts, this.options());

    const promiseHandler = this.inner.rpc({
      kind: "createPromise",
      id: id,
      timeout: Date.now() + opts.timeout,
      param: { func: name, args },
      tags: { ...opts.tags, "resonate:invoke": opts.target, "resonate:scope": "global" },
      iKey: id,
      strict: false,
    });

    return this.handle(promiseHandler);
  }

  public options(opts: Partial<Options> = {}): Options & { [RESONATE_OPTIONS]: true } {
    return {
      id: "",
      target: `poll://any@${this.group}`,
      timeout: 24 * util.HOUR,
      tags: {},
      ...opts,
      [RESONATE_OPTIONS]: true,
    };
  }

  public stop() {
    this.inner.stop();
  }

  private handle(promiseHandler: PromiseHandler): Promise<Handle<any>> {
    // resolves with a handle
    const handle = Promise.withResolvers<Handle<any>>();

    // resolves with the result
    const result = Promise.withResolvers<any>();

    // listen for created and resolve p1 with a handle
    promiseHandler.addEventListener("created", (promise) => {
      handle.resolve({
        id: promise.id,
        result: async () => {
          // subscribe lazily, no need to await
          promiseHandler.subscribe();
          return await result.promise;
        },
      });
    });

    // listen for completed and resolve p2 with the value
    promiseHandler.addEventListener("completed", (promise) => {
      util.assert(promise.state !== "pending", "promise must be completed");

      if (promise.state === "resolved") {
        result.resolve(promise.value);
      } else if (promise.state === "rejected") {
        result.reject(promise.value);
      } else if (promise.state === "rejected_canceled") {
        result.reject(new Error("Promise canceled"));
      } else if (promise.state === "rejected_timedout") {
        result.reject(new Error("Promise timedout"));
      }
    });

    return handle.promise;
  }
}<|MERGE_RESOLUTION|>--- conflicted
+++ resolved
@@ -1,17 +1,11 @@
 import { LocalNetwork } from "../dev/network";
-<<<<<<< HEAD
-import { AsyncHeartbeat } from "./heartbeat";
+import { AsyncHeartbeat, NoHeartbeat } from "./heartbeat";
 import type { Network } from "./network/network";
 import { HttpNetwork } from "./network/remote";
-import { type PromiseHandler, ResonateInner } from "./resonate-inner";
-=======
-import { AsyncHeartbeat, NoHeartbeat } from "./heartbeat";
-import type { DurablePromiseRecord, Network } from "./network/network";
-import { HttpNetwork } from "./network/remote";
 import { Promises } from "./promises";
+import type { PromiseHandler } from "./resonate-inner";
 import { ResonateInner } from "./resonate-inner";
 import { Schedules } from "./schedules";
->>>>>>> a39b1069
 import { type Func, type Options, type ParamsWithOptions, RESONATE_OPTIONS, type Return } from "./types";
 import * as util from "./util";
 
@@ -45,16 +39,10 @@
       network instanceof LocalNetwork ? new NoHeartbeat() : new AsyncHeartbeat(config.pid, this.ttl / 2, network);
 
     this.inner = new ResonateInner(network, {
-<<<<<<< HEAD
-      group: this.group,
-      pid: this.pid,
-      ttl: this.ttl,
-      heartbeat: new AsyncHeartbeat(config.pid, this.ttl / 2, network),
-=======
       ...config,
       heartbeat: heartbeat,
->>>>>>> a39b1069
-    });
+    });
+
     this.promises = new Promises(network);
     this.schedules = new Schedules(network);
   }
@@ -63,22 +51,14 @@
    * Create a local Resonate instance
    */
   static local(): Resonate {
-<<<<<<< HEAD
     return new Resonate(
       {
         group: "default",
         pid: "default",
-        ttl: 1 * util.MIN,
+        ttl: Number.MAX_SAFE_INTEGER,
       },
       new LocalNetwork(),
     );
-=======
-    return new Resonate(new LocalNetwork(), {
-      group: "default",
-      pid: "default",
-      ttl: Number.MAX_SAFE_INTEGER,
-    });
->>>>>>> a39b1069
   }
 
   /**
