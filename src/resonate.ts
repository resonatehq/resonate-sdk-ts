--- conflicted
+++ resolved
@@ -249,14 +249,10 @@
 
     // function must be registered
     if (!registered) {
-<<<<<<< HEAD
-      throw exceptions[4](typeof funcOrName === "string" ? funcOrName : funcOrName.name, opts.version);
-=======
       throw exceptions.REGISTRY_FUNCTION_NOT_REGISTERED(
         typeof funcOrName === "string" ? funcOrName : funcOrName.name,
         opts.version,
       );
->>>>>>> 2381c19d
     }
 
     util.assert(registered.version > 0, "function version must be greater than zero");
@@ -320,11 +316,7 @@
 
     // function must be registered if function pointer is provided
     if (typeof funcOrName === "function" && !registered) {
-<<<<<<< HEAD
-      throw exceptions[4](funcOrName.name, opts.version);
-=======
       throw exceptions.REGISTRY_FUNCTION_NOT_REGISTERED(funcOrName.name, opts.version);
->>>>>>> 2381c19d
     }
 
     const promise = await this.createPromise({
@@ -364,11 +356,7 @@
 
     // function must be registered if function pointer is provided
     if (typeof funcOrName === "function" && !registered) {
-<<<<<<< HEAD
-      throw exceptions[4](funcOrName.name, opts.version);
-=======
       throw exceptions.REGISTRY_FUNCTION_NOT_REGISTERED(funcOrName.name, opts.version);
->>>>>>> 2381c19d
     }
 
     // TODO: move this into the handler?
