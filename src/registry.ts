--- conflicted
+++ resolved
@@ -14,37 +14,22 @@
   add(func: Func, name = "", version = 1): void {
     // version must be greater than zero
     if (!(version > 0)) {
-<<<<<<< HEAD
-      throw exceptions[1](version);
-=======
       throw exceptions.REGISTRY_VERSION_INVALID(version);
->>>>>>> 2381c19d
     }
 
     // function must have a name
     if (name === "" && func.name === "") {
-<<<<<<< HEAD
-      throw exceptions[2]();
-=======
       throw exceptions.REGISTRY_NAME_REQUIRED();
->>>>>>> 2381c19d
     }
 
     const funcName = name || func.name;
 
     // function must not already be registered
     if (this.get(funcName, version)) {
-<<<<<<< HEAD
-      throw exceptions[3](funcName, version);
-    }
-    if (this.get(func, version)) {
-      throw exceptions[3](func.name, version, this.get(func, version)?.name);
-=======
       throw exceptions.REGISTRY_FUNCTION_ALREADY_REGISTERED(funcName, version);
     }
     if (this.get(func, version)) {
       throw exceptions.REGISTRY_FUNCTION_ALREADY_REGISTERED(func.name, version, this.get(func, version)?.name);
->>>>>>> 2381c19d
     }
 
     const forward = this.forward.get(funcName) ?? {};
