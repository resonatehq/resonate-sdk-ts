--- conflicted
+++ resolved
@@ -356,11 +356,7 @@
       }
 
       default:
-<<<<<<< HEAD
-        throw exceptions[99](`Unsupported request kind ${(requ as any).kind}`);
-=======
         throw exceptions.SERVER_ERROR(`Unsupported request kind ${(requ as any).kind}`);
->>>>>>> 2381c19d
     }
   }
 
@@ -530,11 +526,7 @@
     {
       const record = this.promises.get(promiseId);
       if (!record) {
-<<<<<<< HEAD
-        throw exceptions[99]("Promise not found");
-=======
         throw exceptions.SERVER_ERROR("Promise not found");
->>>>>>> 2381c19d
       }
 
       const cbId = `__notify:${promiseId}:${id}`;
@@ -578,11 +570,7 @@
   } {
     const record = this.promises.get(promiseId);
     if (!record) {
-<<<<<<< HEAD
-      throw exceptions[99]("Promise not found");
-=======
       throw exceptions.SERVER_ERROR("Promise not found");
->>>>>>> 2381c19d
     }
 
     if (record.state !== "pending" || record.callbacks?.has(promiseId)) {
@@ -654,11 +642,7 @@
         };
       }
       default:
-<<<<<<< HEAD
-        throw exceptions[99](`Unexpected task type '${task.type}'`);
-=======
         throw exceptions.SERVER_ERROR(`Unexpected task type '${task.type}'`);
->>>>>>> 2381c19d
     }
   }
 
@@ -740,11 +724,7 @@
   private readSchedule({ id }: { id: string }): ScheduleRecord {
     const schedule = this.schedules.get(id);
     if (schedule === undefined) {
-<<<<<<< HEAD
-      throw exceptions[99]("Schedule not found");
-=======
       throw exceptions.SERVER_ERROR("Schedule not found");
->>>>>>> 2381c19d
     }
 
     return schedule;
@@ -759,11 +739,7 @@
   private getPromise({ id }: { id: string }): DurablePromise {
     const record = this.promises.get(id);
     if (!record) {
-<<<<<<< HEAD
-      throw exceptions[99]("Promise not found");
-=======
       throw exceptions.SERVER_ERROR("Promise not found");
->>>>>>> 2381c19d
     }
 
     return record;
@@ -894,11 +870,7 @@
 
     // Cannot complete non-existent promise
     if (record === undefined && ["resolved", "rejected", "rejected_canceled"].includes(to)) {
-<<<<<<< HEAD
-      throw exceptions[99]("Promise not found");
-=======
       throw exceptions.SERVER_ERROR("Promise not found");
->>>>>>> 2381c19d
     }
 
     // No-op re-create pending if before timeout and same iKey
@@ -957,11 +929,7 @@
       strict &&
       time >= record.timeout
     ) {
-<<<<<<< HEAD
-      throw exceptions[99]("Promise already timedout");
-=======
       throw exceptions.SERVER_ERROR("Promise already timedout");
->>>>>>> 2381c19d
     }
 
     // Transition to timed-out
@@ -1021,11 +989,7 @@
     }
 
     // Fallback
-<<<<<<< HEAD
-    throw exceptions[99]("Unexpected promise transition");
-=======
     throw exceptions.SERVER_ERROR("Unexpected promise transition");
->>>>>>> 2381c19d
   }
 
   private transitionTask({
@@ -1220,17 +1184,10 @@
     }
 
     if (record === undefined) {
-<<<<<<< HEAD
-      throw exceptions[99]("Task not found");
-    }
-
-    throw exceptions[99]("Task is already claimed, completed, or an invalid counter was provided");
-=======
       throw exceptions.SERVER_ERROR("Task not found");
     }
 
     throw exceptions.SERVER_ERROR("Task is already claimed, completed, or an invalid counter was provided");
->>>>>>> 2381c19d
   }
 
   private transitionSchedule({
@@ -1307,20 +1264,12 @@
 
     // Schedule exists and not updating
     if (record !== undefined && to === "created") {
-<<<<<<< HEAD
-      throw exceptions[99]("Schedule already exists");
-=======
       throw exceptions.SERVER_ERROR("Schedule already exists");
->>>>>>> 2381c19d
     }
 
     // Delete non-existent
     if (record === undefined && to === "deleted") {
-<<<<<<< HEAD
-      throw exceptions[99]("Schedule not found");
-=======
       throw exceptions.SERVER_ERROR("Schedule not found");
->>>>>>> 2381c19d
     }
 
     // Delete existing
@@ -1330,11 +1279,7 @@
     }
 
     // Fallback error
-<<<<<<< HEAD
-    throw exceptions[99]("Unexpected schedule transition");
-=======
     throw exceptions.SERVER_ERROR("Unexpected schedule transition");
->>>>>>> 2381c19d
   }
 }
 
